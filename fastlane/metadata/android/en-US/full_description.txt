Ultrasonic is a Subsonic (and compatible servers) client to Android. You can use Ultrasonic to connect with your server and listen music.

Main features:
<<<<<<< HEAD
* Thin
* Fast
* Material theme with dark and light variants
=======
* Small size & fast
* Material You theme with dark and light variants
>>>>>>> eb3aa0d2
* Multiple server support
* Download tracks for offline playback
* Bookmarks
* Playlists on server
<<<<<<< HEAD
* Random play
=======
* Shuffled playback
>>>>>>> eb3aa0d2
* Jukebox mode
* And much more!!

Note: Ultrasonic uses semantic release versions. Releases with a zero in the last digit introduce new features or significant changes, all other releases focus on fixing bugs.

The source code is available with GPL license in GitLab: https://gitlab.com/ultrasonic/ultrasonic
If you have any issue, please post in: https://gitlab.com/ultrasonic/ultrasonic/issues
Play store icon designed by: http://www.flaticon.com/authors/sebastien-gabriel<|MERGE_RESOLUTION|>--- conflicted
+++ resolved
@@ -1,23 +1,13 @@
 Ultrasonic is a Subsonic (and compatible servers) client to Android. You can use Ultrasonic to connect with your server and listen music.
 
 Main features:
-<<<<<<< HEAD
-* Thin
-* Fast
-* Material theme with dark and light variants
-=======
 * Small size & fast
 * Material You theme with dark and light variants
->>>>>>> eb3aa0d2
 * Multiple server support
 * Download tracks for offline playback
 * Bookmarks
 * Playlists on server
-<<<<<<< HEAD
-* Random play
-=======
 * Shuffled playback
->>>>>>> eb3aa0d2
 * Jukebox mode
 * And much more!!
 
