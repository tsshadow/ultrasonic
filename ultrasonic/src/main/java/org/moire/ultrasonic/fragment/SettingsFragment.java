--- conflicted
+++ resolved
@@ -371,41 +371,6 @@
 
     }
 
-<<<<<<< HEAD
-    private void setupGaplessControlSettingsV14() {
-        if (Build.VERSION.SDK_INT < Build.VERSION_CODES.JELLY_BEAN) {
-            PreferenceCategory playbackControlSettings =
-                    findPreference(Constants.PREFERENCES_KEY_PLAYBACK_CONTROL_SETTINGS);
-            CheckBoxPreference gaplessPlaybackEnabled =
-                    findPreference(Constants.PREFERENCES_KEY_GAPLESS_PLAYBACK);
-
-            if (gaplessPlaybackEnabled != null) {
-                gaplessPlaybackEnabled.setChecked(false);
-                gaplessPlaybackEnabled.setEnabled(false);
-
-                if (playbackControlSettings != null) {
-                    playbackControlSettings.removePreference(gaplessPlaybackEnabled);
-                }
-            }
-        }
-=======
-    private void setupServersCategory() {
-        addServerPreference.setPersistent(false);
-        addServerPreference.setTitle(getResources().getString(R.string.settings_server_manage_servers));
-        addServerPreference.setEnabled(true);
-
-        addServerPreference.setOnPreferenceClickListener(new Preference.OnPreferenceClickListener() {
-            @Override
-            public boolean onPreferenceClick(Preference preference) {
-                Bundle bundle = new Bundle();
-                bundle.putBoolean(SERVER_SELECTOR_MANAGE_MODE, true);
-                Navigation.findNavController(getView()).navigate(R.id.settingsToServerSelector, bundle);
-                return true;
-            }
-        });
->>>>>>> 784c65f9
-    }
-
     private void update() {
         theme.setSummary(theme.getEntry());
         maxBitrateWifi.setSummary(maxBitrateWifi.getEntry());
