/*
 * MediaPlayerLifecycleSupport.kt
 * Copyright (C) 2009-2021 Ultrasonic developers
 *
 * Distributed under terms of the GNU GPLv3 license.
 */

package org.moire.ultrasonic.service

import android.content.BroadcastReceiver
import android.content.Context
import android.content.Intent
import android.content.IntentFilter
import android.media.AudioManager
import android.os.Build
import android.view.KeyEvent
import io.reactivex.rxjava3.disposables.CompositeDisposable
import org.koin.core.component.KoinComponent
import org.koin.core.component.inject
import org.moire.ultrasonic.app.UApp
import org.moire.ultrasonic.app.UApp.Companion.applicationContext
import org.moire.ultrasonic.subsonic.ImageLoaderProvider
import org.moire.ultrasonic.util.CacheCleaner
import org.moire.ultrasonic.util.Constants
import org.moire.ultrasonic.util.Settings
import org.moire.ultrasonic.util.Util.ifNotNull
import timber.log.Timber

/**
 * This class is responsible for handling received events for the Media Player implementation
 */
class MediaPlayerLifecycleSupport : KoinComponent {
    private lateinit var ratingManager: RatingManager
    private val playbackStateSerializer by inject<PlaybackStateSerializer>()
    private val mediaPlayerManager by inject<MediaPlayerManager>()
    private val imageLoaderProvider: ImageLoaderProvider by inject()

    private var created = false
    private var headsetEventReceiver: BroadcastReceiver? = null

    private var rxBusSubscription = CompositeDisposable()

    // Listen to lifecycle events
    init {
        rxBusSubscription += RxBus.createServiceCommandObservable.subscribe {
            onCreate()
        }
        rxBusSubscription += RxBus.shutdownCommandObservable.subscribe {
            onDestroy()
        }
        rxBusSubscription += RxBus.stopServiceCommandObservable.subscribe {
            onDestroy()
        }
    }

    fun onCreate() {
        onCreate(false, null)
    }

    private fun onCreate(autoPlay: Boolean, afterRestore: Runnable?) {

        if (created) {
            afterRestore?.run()
            return
        }

        mediaPlayerManager.onCreate {
            restoreLastSession(autoPlay, afterRestore)
        }

        registerHeadsetReceiver()

        CacheCleaner().clean()
        created = true
        ratingManager = RatingManager.instance
        Timber.i("LifecycleSupport created")
    }

    private fun restoreLastSession(autoPlay: Boolean, afterRestore: Runnable?) {
        playbackStateSerializer.deserialize {

            Timber.i("Restoring %s songs", it!!.songs.size)

            mediaPlayerManager.restore(
                it,
                autoPlay,
                false
            )

            afterRestore?.run()
        }
    }

    private fun onDestroy() {

        if (!created) return
        rxBusSubscription.dispose()

        applicationContext().unregisterReceiver(headsetEventReceiver)

        imageLoaderProvider.clearImageLoader()
        UApp.instance!!.shutdownKoin()

        created = false
        Timber.i("LifecycleSupport destroyed")
    }

    fun receiveIntent(intent: Intent?) {

        if (intent == null) return

        val intentAction = intent.action
        if (intentAction.isNullOrEmpty()) return

        Timber.i("Received intent: %s", intentAction)

        if (intentAction == Constants.CMD_PROCESS_KEYCODE) {
            if (intent.extras != null) {
                val event = if (Build.VERSION.SDK_INT >= Build.VERSION_CODES.TIRAMISU) {
                    intent.extras!!.getParcelable(Intent.EXTRA_KEY_EVENT, KeyEvent::class.java)
                } else {
                    @Suppress("DEPRECATION")
                    intent.extras!![Intent.EXTRA_KEY_EVENT] as KeyEvent?
                }
                event.ifNotNull { handleKeyEvent(it) }
            }
        } else {
            handleUltrasonicIntent(intentAction)
        }
    }

    /**
     * The Headset Intent Receiver is responsible for resuming playback when a headset is inserted
     * and pausing it when it is removed.
     * Unfortunately this Intent can't be registered in the AndroidManifest, so it works only
     * while Ultrasonic is running.
     */
    private fun registerHeadsetReceiver() {

        headsetEventReceiver = object : BroadcastReceiver() {
            override fun onReceive(context: Context, intent: Intent) {
                val extras = intent.extras ?: return

                Timber.i("Headset event for: %s", extras.getString("name"))

                val state = extras.getInt("state")

                if (state == 0) {
                    if (!mediaPlayerManager.isJukeboxEnabled) {
                        mediaPlayerManager.pause()
                    }
                } else if (state == 1) {
                    if (!mediaPlayerManager.isJukeboxEnabled &&
                        Settings.resumePlayOnHeadphonePlug && !mediaPlayerManager.isPlaying
                    ) {
                        mediaPlayerManager.prepare()
                        mediaPlayerManager.play()
                    }
                }
            }
        }

        val headsetIntentFilter = IntentFilter(AudioManager.ACTION_HEADSET_PLUG)

        applicationContext().registerReceiver(headsetEventReceiver, headsetIntentFilter)
    }

    @Suppress("MagicNumber", "ComplexMethod")
    private fun handleKeyEvent(event: KeyEvent) {

        if (event.action != KeyEvent.ACTION_DOWN || event.repeatCount > 0) return

        val keyCode: Int = event.keyCode

        val autoStart =
            keyCode == KeyEvent.KEYCODE_MEDIA_PLAY_PAUSE ||
                keyCode == KeyEvent.KEYCODE_MEDIA_PLAY ||
                keyCode == KeyEvent.KEYCODE_HEADSETHOOK ||
                keyCode == KeyEvent.KEYCODE_MEDIA_PREVIOUS ||
                keyCode == KeyEvent.KEYCODE_MEDIA_NEXT

        // We can receive intents (e.g. MediaButton) when everything is stopped, so we need to start
        onCreate(autoStart) {
            when (keyCode) {
                KeyEvent.KEYCODE_MEDIA_PLAY_PAUSE,
<<<<<<< HEAD
                KeyEvent.KEYCODE_HEADSETHOOK -> mediaPlayerController.togglePlayPause()
                KeyEvent.KEYCODE_MEDIA_PREVIOUS -> mediaPlayerController.seekToPrevious()
                KeyEvent.KEYCODE_MEDIA_NEXT -> mediaPlayerController.seekToNext()
                KeyEvent.KEYCODE_MEDIA_STOP -> mediaPlayerController.stop()
                KeyEvent.KEYCODE_MEDIA_PLAY -> mediaPlayerController.play()
                KeyEvent.KEYCODE_MEDIA_PAUSE -> mediaPlayerController.pause()
                KeyEvent.KEYCODE_1 -> mediaPlayerController.legacySetRating(1)
                KeyEvent.KEYCODE_2 -> mediaPlayerController.legacySetRating(2)
                KeyEvent.KEYCODE_3 -> mediaPlayerController.legacySetRating(3)
                KeyEvent.KEYCODE_4 -> mediaPlayerController.legacySetRating(4)
                KeyEvent.KEYCODE_5 -> mediaPlayerController.legacySetRating(5)
                KeyEvent.KEYCODE_STAR -> mediaPlayerController.legacyToggleStar()
=======
                KeyEvent.KEYCODE_HEADSETHOOK -> mediaPlayerManager.togglePlayPause()
                KeyEvent.KEYCODE_MEDIA_PREVIOUS -> mediaPlayerManager.seekToPrevious()
                KeyEvent.KEYCODE_MEDIA_NEXT -> mediaPlayerManager.seekToNext()
                KeyEvent.KEYCODE_MEDIA_STOP -> mediaPlayerManager.stop()
                KeyEvent.KEYCODE_MEDIA_PLAY -> mediaPlayerManager.play()
                KeyEvent.KEYCODE_MEDIA_PAUSE -> mediaPlayerManager.pause()
                KeyEvent.KEYCODE_1 -> mediaPlayerManager.legacySetRating(1)
                KeyEvent.KEYCODE_2 -> mediaPlayerManager.legacySetRating(2)
                KeyEvent.KEYCODE_3 -> mediaPlayerManager.legacySetRating(3)
                KeyEvent.KEYCODE_4 -> mediaPlayerManager.legacySetRating(4)
                KeyEvent.KEYCODE_5 -> mediaPlayerManager.legacySetRating(5)
                KeyEvent.KEYCODE_STAR -> mediaPlayerManager.legacyToggleStar()
>>>>>>> eb3aa0d2
                else -> {
                }
            }
        }
    }

    /**
     * This function processes the intent that could come from other applications.
     */
    @Suppress("ComplexMethod")
    private fun handleUltrasonicIntent(action: String) {

        val isRunning = created

        // If Ultrasonic is not running, do nothing to stop or pause
        if (!isRunning && (action == Constants.CMD_PAUSE || action == Constants.CMD_STOP))
            return

        val autoStart = action == Constants.CMD_PLAY ||
            action == Constants.CMD_RESUME_OR_PLAY ||
            action == Constants.CMD_TOGGLEPAUSE ||
            action == Constants.CMD_PREVIOUS ||
            action == Constants.CMD_NEXT

        // We can receive intents when everything is stopped, so we need to start
        onCreate(autoStart) {
            when (action) {
                Constants.CMD_PLAY -> mediaPlayerManager.play()
                Constants.CMD_RESUME_OR_PLAY ->
                    // If Ultrasonic wasn't running, the autoStart is enough to resume,
                    // no need to call anything
                    if (isRunning) mediaPlayerManager.resumeOrPlay()

<<<<<<< HEAD
                Constants.CMD_NEXT -> mediaPlayerController.seekToNext()
                Constants.CMD_PREVIOUS -> mediaPlayerController.seekToPrevious()
                Constants.CMD_TOGGLEPAUSE -> mediaPlayerController.togglePlayPause()
                Constants.CMD_STOP -> mediaPlayerController.stop()
                Constants.CMD_PAUSE -> mediaPlayerController.pause()
=======
                Constants.CMD_NEXT -> mediaPlayerManager.seekToNext()
                Constants.CMD_PREVIOUS -> mediaPlayerManager.seekToPrevious()
                Constants.CMD_TOGGLEPAUSE -> mediaPlayerManager.togglePlayPause()
                Constants.CMD_STOP -> mediaPlayerManager.stop()
                Constants.CMD_PAUSE -> mediaPlayerManager.pause()
>>>>>>> eb3aa0d2
            }
        }
    }
}<|MERGE_RESOLUTION|>--- conflicted
+++ resolved
@@ -183,20 +183,6 @@
         onCreate(autoStart) {
             when (keyCode) {
                 KeyEvent.KEYCODE_MEDIA_PLAY_PAUSE,
-<<<<<<< HEAD
-                KeyEvent.KEYCODE_HEADSETHOOK -> mediaPlayerController.togglePlayPause()
-                KeyEvent.KEYCODE_MEDIA_PREVIOUS -> mediaPlayerController.seekToPrevious()
-                KeyEvent.KEYCODE_MEDIA_NEXT -> mediaPlayerController.seekToNext()
-                KeyEvent.KEYCODE_MEDIA_STOP -> mediaPlayerController.stop()
-                KeyEvent.KEYCODE_MEDIA_PLAY -> mediaPlayerController.play()
-                KeyEvent.KEYCODE_MEDIA_PAUSE -> mediaPlayerController.pause()
-                KeyEvent.KEYCODE_1 -> mediaPlayerController.legacySetRating(1)
-                KeyEvent.KEYCODE_2 -> mediaPlayerController.legacySetRating(2)
-                KeyEvent.KEYCODE_3 -> mediaPlayerController.legacySetRating(3)
-                KeyEvent.KEYCODE_4 -> mediaPlayerController.legacySetRating(4)
-                KeyEvent.KEYCODE_5 -> mediaPlayerController.legacySetRating(5)
-                KeyEvent.KEYCODE_STAR -> mediaPlayerController.legacyToggleStar()
-=======
                 KeyEvent.KEYCODE_HEADSETHOOK -> mediaPlayerManager.togglePlayPause()
                 KeyEvent.KEYCODE_MEDIA_PREVIOUS -> mediaPlayerManager.seekToPrevious()
                 KeyEvent.KEYCODE_MEDIA_NEXT -> mediaPlayerManager.seekToNext()
@@ -209,7 +195,6 @@
                 KeyEvent.KEYCODE_4 -> mediaPlayerManager.legacySetRating(4)
                 KeyEvent.KEYCODE_5 -> mediaPlayerManager.legacySetRating(5)
                 KeyEvent.KEYCODE_STAR -> mediaPlayerManager.legacyToggleStar()
->>>>>>> eb3aa0d2
                 else -> {
                 }
             }
@@ -243,19 +228,11 @@
                     // no need to call anything
                     if (isRunning) mediaPlayerManager.resumeOrPlay()
 
-<<<<<<< HEAD
-                Constants.CMD_NEXT -> mediaPlayerController.seekToNext()
-                Constants.CMD_PREVIOUS -> mediaPlayerController.seekToPrevious()
-                Constants.CMD_TOGGLEPAUSE -> mediaPlayerController.togglePlayPause()
-                Constants.CMD_STOP -> mediaPlayerController.stop()
-                Constants.CMD_PAUSE -> mediaPlayerController.pause()
-=======
                 Constants.CMD_NEXT -> mediaPlayerManager.seekToNext()
                 Constants.CMD_PREVIOUS -> mediaPlayerManager.seekToPrevious()
                 Constants.CMD_TOGGLEPAUSE -> mediaPlayerManager.togglePlayPause()
                 Constants.CMD_STOP -> mediaPlayerManager.stop()
                 Constants.CMD_PAUSE -> mediaPlayerManager.pause()
->>>>>>> eb3aa0d2
             }
         }
     }
