--- conflicted
+++ resolved
@@ -12,14 +12,11 @@
 
 class RxBus {
 
-<<<<<<< HEAD
-=======
     /**
      * IMPORTANT: methods like .delay() or .throttle() will implicitly change the thread to the
      * RxComputationScheduler. Always use the function call with the additional arguments of the
      * desired scheduler
      **/
->>>>>>> 37935a5f
     companion object {
 
         fun mainThread(): Scheduler = AndroidSchedulers.mainThread()
