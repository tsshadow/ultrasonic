--- conflicted
+++ resolved
@@ -45,11 +45,7 @@
     const val SUFFIX_SMALL = ".jpeg-small"
     private const val UNNAMED = "unnamed"
 
-<<<<<<< HEAD
     fun getSongFile(song: MusicDirectory.Entry): String {
-=======
-    fun getSongFile(song: MusicDirectory.Entry): File {
->>>>>>> f7345729
         val dir = getAlbumDirectory(song)
 
         // Do not generate new name for offline files. Offline files will have their Path as their Id.
@@ -244,18 +240,8 @@
         get() = getOrCreateDirectory("music")
 
     @JvmStatic
-<<<<<<< HEAD
     val musicDirectory: StorageFile
         get() = StorageFile.getMediaRoot()
-=======
-    val musicDirectory: File
-        get() {
-            val path = Settings.cacheLocation
-            val dir = File(path)
-            val hasAccess = ensureDirectoryExistsAndIsReadWritable(dir)
-            return if (hasAccess.second) dir else defaultMusicDirectory
-        }
->>>>>>> f7345729
 
     @JvmStatic
     @Suppress("ReturnCount")
@@ -494,39 +480,10 @@
         }
     }
 
+    @JvmStatic
     @Throws(IOException::class)
-    fun atomicCopy(from: File, to: File) {
-        val tmp = File(String.format(Locale.ROOT, "%s.tmp", to.path))
-        val input = FileInputStream(from)
-        val out = FileOutputStream(tmp)
-        try {
-            input.channel.transferTo(0, from.length(), out.channel)
-            out.close()
-            if (!tmp.renameTo(to)) {
-                throw IOException(
-                    String.format(Locale.ROOT, "Failed to rename %s to %s", tmp, to)
-                )
-            }
-            Timber.i("Copied %s to %s", from, to)
-        } catch (x: IOException) {
-            out.safeClose()
-            delete(to)
-            throw x
-        } finally {
-            input.safeClose()
-            out.safeClose()
-            delete(tmp)
-        }
-    }
-
-    @JvmStatic
-    @Throws(IOException::class)
-    fun renameFile(from: File, to: File) {
-        if (from.renameTo(to)) {
-            Timber.i("Renamed %s to %s", from, to)
-        } else {
-            atomicCopy(from, to)
-        }
+    fun renameFile(from: String, to: String) {
+        StorageFile.rename(from, to)
     }
 
     @JvmStatic
@@ -540,4 +497,17 @@
         }
         return true
     }
+
+    @JvmStatic
+    fun delete(file: String?): Boolean {
+        if (file != null && StorageFile.isPathExists(file)) {
+            if (!StorageFile.getFromPath(file).delete()) {
+                Timber.w("Failed to delete file %s", file)
+                return false
+            }
+            Timber.i("Deleted file %s", file)
+        }
+        return true
+    }
+
 }