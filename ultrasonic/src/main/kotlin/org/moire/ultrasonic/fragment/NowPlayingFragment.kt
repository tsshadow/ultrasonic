--- conflicted
+++ resolved
@@ -149,17 +149,10 @@
                 if (abs(deltaX) > MIN_DISTANCE) {
                     // left or right
                     if (deltaX < 0) {
-<<<<<<< HEAD
-                        mediaPlayerController.seekToPrevious()
-                    }
-                    if (deltaX > 0) {
-                        mediaPlayerController.seekToNext()
-=======
                         mediaPlayerManager.seekToPrevious()
                     }
                     if (deltaX > 0) {
                         mediaPlayerManager.seekToNext()
->>>>>>> eb3aa0d2
                     }
                 } else if (abs(deltaY) > MIN_DISTANCE) {
                     if (deltaY < 0) {
