--- conflicted
+++ resolved
@@ -147,11 +147,7 @@
         val playlist = playlistsListView!!.getItemAtPosition(info.position) as Playlist
         when (menuItem.itemId) {
             R.id.playlist_menu_pin -> {
-<<<<<<< HEAD
-                downloadHandler.value.justDownload(
-=======
                 downloadHandler.justDownload(
->>>>>>> eb3aa0d2
                     DownloadAction.PIN,
                     fragment = this,
                     id = playlist.id,
@@ -161,11 +157,7 @@
                 )
             }
             R.id.playlist_menu_unpin -> {
-<<<<<<< HEAD
-                downloadHandler.value.justDownload(
-=======
                 downloadHandler.justDownload(
->>>>>>> eb3aa0d2
                     DownloadAction.UNPIN,
                     fragment = this,
                     id = playlist.id,
@@ -175,11 +167,7 @@
                 )
             }
             R.id.playlist_menu_download -> {
-<<<<<<< HEAD
-                downloadHandler.value.justDownload(
-=======
                 downloadHandler.justDownload(
->>>>>>> eb3aa0d2
                     DownloadAction.DOWNLOAD,
                     fragment = this,
                     id = playlist.id,
