/*
 * TrackCollectionFragment.kt
 * Copyright (C) 2009-2022 Ultrasonic developers
 *
 * Distributed under terms of the GNU GPLv3 license.
 */

package org.moire.ultrasonic.fragment

import android.os.Bundle
import android.view.Menu
import android.view.MenuInflater
import android.view.MenuItem
import android.view.View
import androidx.core.view.MenuHost
import androidx.core.view.MenuProvider
import androidx.core.view.isVisible
import androidx.fragment.app.viewModels
import androidx.lifecycle.Lifecycle
import androidx.lifecycle.LiveData
import androidx.lifecycle.lifecycleScope
import androidx.lifecycle.viewModelScope
import androidx.navigation.fragment.findNavController
import androidx.navigation.fragment.navArgs
import androidx.recyclerview.widget.LinearLayoutManager
import androidx.recyclerview.widget.RecyclerView
import com.google.android.material.button.MaterialButton
import io.reactivex.rxjava3.disposables.CompositeDisposable
import java.util.Collections
import kotlinx.coroutines.Dispatchers
import kotlinx.coroutines.launch
import org.koin.android.ext.android.inject
import org.moire.ultrasonic.NavigationGraphDirections
import org.moire.ultrasonic.R
import org.moire.ultrasonic.adapters.AlbumHeader
import org.moire.ultrasonic.adapters.AlbumRowDelegate
import org.moire.ultrasonic.adapters.HeaderViewBinder
import org.moire.ultrasonic.adapters.TrackViewBinder
import org.moire.ultrasonic.data.ActiveServerProvider
import org.moire.ultrasonic.data.ActiveServerProvider.Companion.isOffline
import org.moire.ultrasonic.domain.Identifiable
import org.moire.ultrasonic.domain.MusicDirectory
import org.moire.ultrasonic.domain.Track
import org.moire.ultrasonic.fragment.FragmentTitle.Companion.setTitle
import org.moire.ultrasonic.model.TrackCollectionModel
<<<<<<< HEAD
import org.moire.ultrasonic.service.MediaPlayerController
=======
import org.moire.ultrasonic.service.MediaPlayerManager
>>>>>>> eb3aa0d2
import org.moire.ultrasonic.service.RxBus
import org.moire.ultrasonic.service.plusAssign
import org.moire.ultrasonic.subsonic.DownloadAction
import org.moire.ultrasonic.subsonic.ShareHandler
import org.moire.ultrasonic.subsonic.VideoPlayer
import org.moire.ultrasonic.util.CancellationToken
import org.moire.ultrasonic.util.ConfirmationDialog
import org.moire.ultrasonic.util.EntryByDiscAndTrackComparator
import org.moire.ultrasonic.util.Settings
import org.moire.ultrasonic.util.Util
import org.moire.ultrasonic.view.SortOrder
import org.moire.ultrasonic.view.ViewCapabilities
import timber.log.Timber

/**
 * Displays a group of tracks, eg. the songs of an album, of a playlist etc.
 *
 * In most cases the data should be just a list of Entries, but there are some cases
 * where the list can contain Albums as well. This happens especially when having ID3 tags disabled,
 * or using Offline mode, both in which Indexes instead of Artists are being used.
 *
 */
@Suppress("TooManyFunctions")
open class TrackCollectionFragment(
    initialOrder: SortOrder? = null
) : MultiListFragment<MusicDirectory.Child>(), FilterableFragment {

    private var albumButtons: View? = null
    private var selectButton: MaterialButton? = null
    internal var playNowButton: MaterialButton? = null
    private var playNextButton: MaterialButton? = null
    private var playLastButton: MaterialButton? = null
    private var pinButton: MaterialButton? = null
    private var unpinButton: MaterialButton? = null
    private var downloadButton: MaterialButton? = null
    private var deleteButton: MaterialButton? = null
    private var playAllButtonVisible = false
    private var shareButtonVisible = false
    private var playAllButton: MenuItem? = null
    private var shareButton: MenuItem? = null

<<<<<<< HEAD
    internal val mediaPlayerController: MediaPlayerController by inject()
=======
    internal val mediaPlayerManager: MediaPlayerManager by inject()
>>>>>>> eb3aa0d2
    private val shareHandler: ShareHandler by inject()
    internal var cancellationToken: CancellationToken? = null

    override val listModel: TrackCollectionModel by viewModels()
    private val rxBusSubscription: CompositeDisposable = CompositeDisposable()

    private var sortOrder = initialOrder
    private var offset: Int? = null

    /**
     * The id of the main layout
     */
    override val mainLayout: Int = R.layout.list_layout_track

    private val navArgs: TrackCollectionFragmentArgs by navArgs()

    override fun onViewCreated(view: View, savedInstanceState: Bundle?) {
        super.onViewCreated(view, savedInstanceState)
        cancellationToken = CancellationToken()

        albumButtons = view.findViewById(R.id.menu_album)

        // Setup refresh handler
        refreshListView = view.findViewById(refreshListId)
        refreshListView?.setOnRefreshListener {
            handleRefresh()
        }

        setupButtons(view)

        registerForContextMenu(listView!!)

        // Register our options menu
        (requireActivity() as MenuHost).addMenuProvider(
            menuProvider,
            viewLifecycleOwner,
            Lifecycle.State.RESUMED
        )

        // Create a View Manager
        viewManager = LinearLayoutManager(this.context)

        // Hook up the view with the manager and the adapter
        listView = view.findViewById<RecyclerView>(recyclerViewId).apply {
            setHasFixedSize(true)
            layoutManager = viewManager
            adapter = viewAdapter
        }

        viewAdapter.register(
            HeaderViewBinder(
                context = requireContext()
            )
        )

        viewAdapter.register(
            TrackViewBinder(
                onItemClick = { file, _ -> onItemClick(file) },
                onContextMenuClick = { menu, id -> onContextMenuItemSelected(menu, id) },
                checkable = true,
                draggable = false,
                lifecycleOwner = viewLifecycleOwner
            )
        )

        viewAdapter.register(
            AlbumRowDelegate(
                { entry -> onItemClick(entry) },
                { menuItem, entry -> onContextMenuItemSelected(menuItem, entry) }
            )
        )

        // Change the buttons if the status of any selected track changes
        rxBusSubscription += RxBus.trackDownloadStateObservable.subscribe {
            if (it.progress != null) return@subscribe
            val selectedSongs = getSelectedSongs()
            if (!selectedSongs.any { song -> song.id == it.id }) return@subscribe
            triggerButtonUpdate(selectedSongs)
        }

        triggerButtonUpdate()

        // Update the buttons when the selection has changed
        viewAdapter.selectionRevision.observe(
            viewLifecycleOwner
        ) {
            triggerButtonUpdate()
        }

        // Attach our onScrollListener
        val scrollListener = object : EndlessScrollListener(viewManager) {
            override fun onLoadMore(page: Int, totalItemsCount: Int, view: RecyclerView?) {
                Timber.w("LOAD MORE")
                // Triggered only when new data needs to be appended to the list
                // Add whatever code is needed to append new items to the bottom of the list
                loadMoreTracks()
            }
        }

        listView!!.addOnScrollListener(scrollListener)
    }

    private fun loadMoreTracks() {
        if (displayRandom() || navArgs.genreName != null) {
            offset = navArgs.offset + navArgs.size
            getLiveData(refresh = true, append = true)
        }
    }

    internal open fun handleRefresh() {
        getLiveData(true)
    }

    internal open fun setupButtons(view: View) {
        selectButton = view.findViewById(R.id.select_album_select)
        playNowButton = view.findViewById(R.id.select_album_play_now)
        playNextButton = view.findViewById(R.id.select_album_play_next)
        playLastButton = view.findViewById(R.id.select_album_play_last)
        pinButton = view.findViewById(R.id.select_album_pin)
        unpinButton = view.findViewById(R.id.select_album_unpin)
        downloadButton = view.findViewById(R.id.select_album_download)
        deleteButton = view.findViewById(R.id.select_album_delete)

        selectButton?.setOnClickListener {
            selectAllOrNone()
        }

        playNowButton?.setOnClickListener {
            playNow(false)
        }

        playNextButton?.setOnClickListener {
            downloadHandler.addTracksToMediaController(
                songs = getSelectedSongs(),
                append = true,
                playNext = true,
                autoPlay = false,
                shuffle = false,
                playlistName = navArgs.playlistName,
                this@TrackCollectionFragment
            )
        }

        playLastButton!!.setOnClickListener {
            playNow(true)
        }

        pinButton?.setOnClickListener {
            downloadBackground(true)
        }

        unpinButton?.setOnClickListener {
            if (Settings.showConfirmationDialog) {
                ConfirmationDialog.Builder(requireContext())
                    .setMessage(R.string.common_unpin_selection_confirmation)
                    .setPositiveButton(R.string.common_unpin) { _, _ ->
                        unpin()
                    }.show()
            } else {
                unpin()
            }
        }

        downloadButton?.setOnClickListener {
            downloadBackground(false)
        }

        deleteButton?.setOnClickListener {
            if (Settings.showConfirmationDialog) {
                ConfirmationDialog.Builder(requireContext())
                    .setMessage(R.string.common_delete_selection_confirmation)
                    .setPositiveButton(R.string.common_delete) { _, _ ->
                        delete()
                    }.show()
            } else {
                delete()
            }
        }
    }

    private val menuProvider: MenuProvider = object : MenuProvider {
        override fun onPrepareMenu(menu: Menu) {
            playAllButton = menu.findItem(R.id.select_album_play_all)

            if (playAllButton != null) {
                playAllButton!!.isVisible = playAllButtonVisible
            }

            shareButton = menu.findItem(R.id.menu_item_share)

            if (shareButton != null) {
                shareButton!!.isVisible = shareButtonVisible
            }
        }

        override fun onCreateMenu(menu: Menu, inflater: MenuInflater) {
            inflater.inflate(R.menu.select_album, menu)
        }

        override fun onMenuItemSelected(item: MenuItem): Boolean {
            if (item.itemId == R.id.select_album_play_all) {
                playAll()
                return true
            } else if (item.itemId == R.id.menu_item_share) {
                shareHandler.createShare(
                    this@TrackCollectionFragment, getSelectedSongs(),
                    refreshListView, cancellationToken!!,
                    navArgs.id
                )
                return true
            }
            return false
        }
    }

    override fun onDestroyView() {
        cancellationToken!!.cancel()
        rxBusSubscription.dispose()
        super.onDestroyView()
    }

    private fun playNow(
        append: Boolean,
        selectedSongs: List<Track> = getSelectedSongs()
    ) {
        if (selectedSongs.isNotEmpty()) {
            downloadHandler.addTracksToMediaController(
                songs = selectedSongs,
                append = append,
                playNext = false,
                autoPlay = !append,
                shuffle = false,
                playlistName = null,
                fragment = this
            )
        } else {
            playAll(false, append)
        }
    }

    /**
     * Get the size of the underlying list
     */
    private val childCount: Int
        get() {
            val count = viewAdapter.getCurrentList().count()
            return if (listModel.showHeader) {
                count - 1
            } else {
                count
            }
        }

    private fun playAll(shuffle: Boolean = false, append: Boolean = false) {
        var hasSubFolders = false

        for (item in viewAdapter.getCurrentList()) {
            if (item is MusicDirectory.Child && item.isDirectory) {
                hasSubFolders = true
                break
            }
        }

        val isArtist = navArgs.isArtist
<<<<<<< HEAD

        // Need a valid id to download stuff
        val id = navArgs.id ?: return

        if (hasSubFolders) {
            downloadHandler.fetchTracksAndAddToController(
                fragment = this,
                id = id,
=======

        // Need a valid id to recurse sub directories stuff
        if (hasSubFolders && navArgs.id != null) {
            downloadHandler.fetchTracksAndAddToController(
                fragment = this,
                id = navArgs.id!!,
>>>>>>> eb3aa0d2
                append = append,
                autoPlay = !append,
                shuffle = shuffle,
                playNext = false,
                isArtist = isArtist
            )
        } else {
            downloadHandler.addTracksToMediaController(
                songs = getAllSongs(),
                append = append,
                playNext = false,
                autoPlay = !append,
                shuffle = shuffle,
                playlistName = navArgs.playlistName,
                fragment = this
            )
        }
    }

    @Suppress("UNCHECKED_CAST")
    private fun getAllSongs(): List<Track> {
        return viewAdapter.getCurrentList().filter {
            it is Track && !it.isDirectory
        } as List<Track>
    }

    private fun selectAllOrNone() {
        val someUnselected = viewAdapter.selectedSet.size < childCount
        selectAll(someUnselected)
    }

    private fun selectAll(selected: Boolean) {
        var selectedCount = viewAdapter.selectedSet.size * -1

        selectedCount += viewAdapter.setSelectionStatusOfAll(selected)

        // Display toast: N tracks selected
        val toastResId = R.string.select_album_n_selected
        Util.toast(activity, getString(toastResId, selectedCount.coerceAtLeast(0)))
    }

    @Synchronized
    fun triggerButtonUpdate(selection: List<Track> = getSelectedSongs()) {
        listModel.calculateButtonState(selection, ::updateButtonState)
    }

    private fun updateButtonState(
        show: TrackCollectionModel.Companion.ButtonStates,
    ) {
        // We are coming back from unknown context
        // and need to ensure Main Thread in order to manipulate the UI
        // If view is null, our view was disposed in the meantime
        if (view == null) return
        viewLifecycleOwner.lifecycleScope.launch(Dispatchers.Main) {
            val multipleSelection = viewAdapter.hasMultipleSelection()

            playNowButton?.isVisible = show.all
            playNextButton?.isVisible = show.all && multipleSelection
            playLastButton?.isVisible = show.all && multipleSelection
            pinButton?.isVisible = show.all && !isOffline() && show.pin
            unpinButton?.isVisible = show.all && show.unpin
            downloadButton?.isVisible = show.all && show.download && !isOffline()
            deleteButton?.isVisible = show.all && show.delete
        }
    }

    private fun downloadBackground(save: Boolean, tracks: List<Track> = getSelectedSongs()) {
        var songs = tracks

        if (songs.isEmpty()) {
            songs = getAllSongs()
        }

        val action = if (save) DownloadAction.PIN else DownloadAction.DOWNLOAD
        downloadHandler.justDownload(
            action = action,
            fragment = this,
            tracks = songs
        )
    }

    internal fun delete(songs: List<Track> = getSelectedSongs()) {
        downloadHandler.justDownload(
            action = DownloadAction.DELETE,
            fragment = this,
            tracks = songs
        )
    }

    internal fun unpin(songs: List<Track> = getSelectedSongs()) {
        downloadHandler.justDownload(
            action = DownloadAction.UNPIN,
            fragment = this,
            tracks = songs
        )
    }

    override val defaultObserver: (List<MusicDirectory.Child>) -> Unit = {

        Timber.i("Received list")
        val entryList: MutableList<MusicDirectory.Child> = it.toMutableList()

        if (listModel.currentListIsSortable && Settings.shouldSortByDisc) {
            Collections.sort(entryList, EntryByDiscAndTrackComparator())
        }

        var allVideos = true
        var songCount = 0

        for (entry in entryList) {
            if (!entry.isVideo) {
                allVideos = false
            }
            if (!entry.isDirectory) {
                songCount++
            }
        }

        // Hide select button for video lists and singular selection lists
        selectButton!!.isVisible = !allVideos && viewAdapter.hasMultipleSelection() && songCount > 0

        // Show a text if we have no entries
        emptyView.isVisible = entryList.isEmpty()

        triggerButtonUpdate()

        val isAlbumList = (navArgs.albumListType != null)

        playAllButtonVisible = !(isAlbumList || entryList.isEmpty()) && !allVideos
        shareButtonVisible = !isOffline() && songCount > 0

        playAllButton?.isVisible = playAllButtonVisible
        shareButton?.isVisible = shareButtonVisible

        if (songCount > 0 && listModel.showHeader) {
            val intentAlbumName = navArgs.name
            val albumHeader = AlbumHeader(it, intentAlbumName)
            val mixedList: MutableList<Identifiable> = mutableListOf(albumHeader)
            mixedList.addAll(entryList)
            viewAdapter.submitList(mixedList)
        } else {
            viewAdapter.submitList(entryList)
        }

        val playAll = navArgs.autoPlay

        if (playAll && songCount > 0) {
            playAll(
                navArgs.shuffle,
                false
            )
        }

        listModel.currentListIsSortable = true

        Timber.i("Processed list")
    }

    internal fun getSelectedSongs(): List<Track> {
        // Walk through selected set and get the Entries based on the saved ids.
        return viewAdapter.getCurrentList().mapNotNull {
            if (it is Track && viewAdapter.isSelected(it.longId))
                it
            else
                null
        }
    }

    override fun setTitle(title: String?) {
        setTitle(this@TrackCollectionFragment, title)
    }

    fun setTitle(id: Int) {
        setTitle(this@TrackCollectionFragment, id)
    }

    @Suppress("LongMethod")
    override fun getLiveData(
        refresh: Boolean,
        append: Boolean
    ): LiveData<List<MusicDirectory.Child>> {
        Timber.i("Starting gathering track collection data...")
        val id = navArgs.id
        val isAlbum = navArgs.isAlbum
        val name = navArgs.name
        val playlistId = navArgs.playlistId
        val podcastChannelId = navArgs.podcastChannelId
        val playlistName = navArgs.playlistName
        val shareId = navArgs.shareId
        val shareName = navArgs.shareName
        val genreName = navArgs.genreName

        val getStarredTracks = displayStarred()
        val getVideos = navArgs.getVideos
        val getRandomTracks = displayRandom()
        val size = if (navArgs.size < 0) Settings.maxSongs else navArgs.size
        val offset = offset ?: navArgs.offset
        val refresh2 = navArgs.refresh || refresh

        listModel.viewModelScope.launch(handler) {
            refreshListView?.isRefreshing = true

            if (playlistId != null) {
                setTitle(playlistName!!)
                listModel.getPlaylist(playlistId, playlistName)
            } else if (podcastChannelId != null) {
                setTitle(getString(R.string.podcasts_label))
                listModel.getPodcastEpisodes(podcastChannelId)
            } else if (shareId != null) {
                setTitle(shareName)
                listModel.getShare(shareId)
            } else if (genreName != null) {
                setTitle(genreName)
                listModel.getSongsForGenre(genreName, size, offset, append)
            } else if (getStarredTracks) {
                setTitle(getString(R.string.main_songs_starred))
                listModel.getStarred()
            } else if (getVideos) {
                setTitle(R.string.main_videos)
                listModel.getVideos(refresh2)
            } else if (id == null || getRandomTracks) {
<<<<<<< HEAD
                // There seems to be a bug in ViewPager when resuming the Actitivy that subfragments
=======
                // There seems to be a bug in ViewPager when resuming the Activity that sub-fragments
>>>>>>> eb3aa0d2
                // arguments are empty. If we have no id, just show some random tracks
                setTitle(R.string.main_songs_random)
                listModel.getRandom(size, append)
            } else {
                setTitle(name)

<<<<<<< HEAD
                if (ActiveServerProvider.isID3Enabled()) {
=======
                if (ActiveServerProvider.shouldUseId3Tags()) {
>>>>>>> eb3aa0d2
                    if (isAlbum) {
                        listModel.getAlbum(refresh2, id, name)
                    } else {
                        throw IllegalAccessException("Use AlbumFragment instead!")
                    }
                } else {
                    listModel.getMusicDirectory(refresh2, id, name)
                }
            }

            refreshListView?.isRefreshing = false
        }
        return listModel.currentList
    }

    private fun displayStarred() = (sortOrder == SortOrder.STARRED) || navArgs.getStarred

    private fun displayRandom() = (sortOrder == SortOrder.RANDOM) || navArgs.getRandom

    @Suppress("LongMethod")
    override fun onContextMenuItemSelected(
        menuItem: MenuItem,
        item: MusicDirectory.Child
    ): Boolean {
        val songs = getClickedSong(item)

        when (menuItem.itemId) {
            R.id.song_menu_play_now -> {
                playNow(false, songs)
            }
            R.id.song_menu_play_next -> {
                downloadHandler.addTracksToMediaController(
                    songs = songs,
                    append = true,
                    playNext = true,
                    autoPlay = false,
                    shuffle = false,
                    playlistName = navArgs.playlistName,
                    fragment = this@TrackCollectionFragment
                )
            }
            R.id.song_menu_play_last -> {
                playNow(true, songs)
            }
            R.id.song_menu_pin -> {
                downloadBackground(true, songs)
            }
            R.id.song_menu_unpin -> {
                unpin(songs)
            }
            R.id.song_menu_download -> {
                downloadBackground(false, songs)
            }
            R.id.song_menu_share -> {
                if (item is Track) {
                    shareHandler.createShare(
                        this,
                        tracks = listOf(item),
                        swipe = refreshListView,
                        cancellationToken = cancellationToken!!,
                        additionalId = navArgs.id
                    )
                }
            }
            else -> {
                return super.onContextItemSelected(menuItem)
            }
        }
        return true
    }

    private fun getClickedSong(item: MusicDirectory.Child): List<Track> {
        // This can probably be done better
        return viewAdapter.getCurrentList().mapNotNull {
            if (it is Track && (it.id == item.id))
                it
            else
                null
        }
    }

    override fun onItemClick(item: MusicDirectory.Child) {
        when {
            item.isDirectory -> {
                val action = NavigationGraphDirections.toTrackCollection(
                    id = item.id,
                    isAlbum = true,
                    name = item.title,
                    parentId = item.parent
                )
                findNavController().navigate(action)
            }
            item is Track && item.isVideo -> {
                VideoPlayer.playVideo(requireContext(), item)
            }
            else -> {
                triggerButtonUpdate()
            }
        }
    }

    override fun setOrderType(newOrder: SortOrder) {
        sortOrder = newOrder
        getLiveData(true)
    }

    override var viewCapabilities: ViewCapabilities = ViewCapabilities(
        supportsGrid = false,
        supportedSortOrders = getListOfSortOrders()
    )

    private fun getListOfSortOrders(): List<SortOrder> {
        val isOnline = !isOffline()
        val supported = mutableListOf(SortOrder.RANDOM)

        if (isOnline) {
            supported.add(SortOrder.STARRED)
        }
        return supported
    }
}<|MERGE_RESOLUTION|>--- conflicted
+++ resolved
@@ -43,11 +43,7 @@
 import org.moire.ultrasonic.domain.Track
 import org.moire.ultrasonic.fragment.FragmentTitle.Companion.setTitle
 import org.moire.ultrasonic.model.TrackCollectionModel
-<<<<<<< HEAD
-import org.moire.ultrasonic.service.MediaPlayerController
-=======
 import org.moire.ultrasonic.service.MediaPlayerManager
->>>>>>> eb3aa0d2
 import org.moire.ultrasonic.service.RxBus
 import org.moire.ultrasonic.service.plusAssign
 import org.moire.ultrasonic.subsonic.DownloadAction
@@ -89,11 +85,7 @@
     private var playAllButton: MenuItem? = null
     private var shareButton: MenuItem? = null
 
-<<<<<<< HEAD
-    internal val mediaPlayerController: MediaPlayerController by inject()
-=======
     internal val mediaPlayerManager: MediaPlayerManager by inject()
->>>>>>> eb3aa0d2
     private val shareHandler: ShareHandler by inject()
     internal var cancellationToken: CancellationToken? = null
 
@@ -358,23 +350,12 @@
         }
 
         val isArtist = navArgs.isArtist
-<<<<<<< HEAD
-
-        // Need a valid id to download stuff
-        val id = navArgs.id ?: return
-
-        if (hasSubFolders) {
-            downloadHandler.fetchTracksAndAddToController(
-                fragment = this,
-                id = id,
-=======
 
         // Need a valid id to recurse sub directories stuff
         if (hasSubFolders && navArgs.id != null) {
             downloadHandler.fetchTracksAndAddToController(
                 fragment = this,
                 id = navArgs.id!!,
->>>>>>> eb3aa0d2
                 append = append,
                 autoPlay = !append,
                 shuffle = shuffle,
@@ -596,22 +577,14 @@
                 setTitle(R.string.main_videos)
                 listModel.getVideos(refresh2)
             } else if (id == null || getRandomTracks) {
-<<<<<<< HEAD
-                // There seems to be a bug in ViewPager when resuming the Actitivy that subfragments
-=======
                 // There seems to be a bug in ViewPager when resuming the Activity that sub-fragments
->>>>>>> eb3aa0d2
                 // arguments are empty. If we have no id, just show some random tracks
                 setTitle(R.string.main_songs_random)
                 listModel.getRandom(size, append)
             } else {
                 setTitle(name)
 
-<<<<<<< HEAD
-                if (ActiveServerProvider.isID3Enabled()) {
-=======
                 if (ActiveServerProvider.shouldUseId3Tags()) {
->>>>>>> eb3aa0d2
                     if (isAlbum) {
                         listModel.getAlbum(refresh2, id, name)
                     } else {
