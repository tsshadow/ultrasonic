/*
 * PlayerFragment.kt
 * Copyright (C) 2009-2022 Ultrasonic developers
 *
 * Distributed under terms of the GNU GPLv3 license.
 */

package org.moire.ultrasonic.fragment

import android.annotation.SuppressLint
import android.graphics.Canvas
import android.graphics.Color.argb
import android.graphics.Point
import android.os.Build
import android.os.Bundle
import android.os.Handler
import android.os.Looper
import android.view.GestureDetector
import android.view.LayoutInflater
import android.view.Menu
import android.view.MenuInflater
import android.view.MenuItem
import android.view.MotionEvent
import android.view.View
import android.view.ViewGroup
import android.view.WindowManager
import android.view.animation.AnimationUtils
import android.widget.EditText
import android.widget.ImageView
import android.widget.LinearLayout
import android.widget.PopupMenu
import android.widget.SeekBar
import android.widget.SeekBar.OnSeekBarChangeListener
import android.widget.TextView
import android.widget.Toast
import android.widget.ViewFlipper
import androidx.constraintlayout.widget.ConstraintLayout
import androidx.core.content.res.ResourcesCompat
import androidx.core.view.MenuHost
import androidx.core.view.MenuProvider
import androidx.core.view.isVisible
import androidx.fragment.app.Fragment
import androidx.lifecycle.Lifecycle
import androidx.media3.common.HeartRating
import androidx.media3.common.MediaItem
import androidx.media3.common.Player
import androidx.media3.common.StarRating
import androidx.navigation.Navigation
import androidx.navigation.fragment.findNavController
import androidx.recyclerview.widget.ItemTouchHelper
import androidx.recyclerview.widget.ItemTouchHelper.ACTION_STATE_DRAG
import androidx.recyclerview.widget.ItemTouchHelper.ACTION_STATE_IDLE
import androidx.recyclerview.widget.LinearLayoutManager
import androidx.recyclerview.widget.LinearSmoothScroller
import androidx.recyclerview.widget.RecyclerView
import com.google.android.material.button.MaterialButton
<<<<<<< HEAD
=======
import com.google.android.material.progressindicator.CircularProgressIndicator
>>>>>>> eb3aa0d2
import io.reactivex.rxjava3.disposables.CompositeDisposable
import java.text.DateFormat
import java.text.SimpleDateFormat
import java.util.Collections
import java.util.Date
import java.util.Locale
import java.util.concurrent.Executors
import java.util.concurrent.ScheduledExecutorService
import java.util.concurrent.TimeUnit
import kotlin.coroutines.cancellation.CancellationException
import kotlin.math.abs
import kotlin.math.max
import kotlin.math.min
import kotlinx.coroutines.CoroutineScope
import kotlinx.coroutines.Dispatchers
import kotlinx.coroutines.cancel
import kotlinx.coroutines.launch
import org.koin.android.ext.android.inject
import org.koin.core.component.KoinComponent
import org.moire.ultrasonic.R
import org.moire.ultrasonic.adapters.BaseAdapter
import org.moire.ultrasonic.adapters.TrackViewBinder
import org.moire.ultrasonic.api.subsonic.models.AlbumListType
import org.moire.ultrasonic.app.UApp
import org.moire.ultrasonic.audiofx.EqualizerController
import org.moire.ultrasonic.data.ActiveServerProvider.Companion.isOffline
<<<<<<< HEAD
import org.moire.ultrasonic.data.RatingUpdate
=======
import org.moire.ultrasonic.data.ActiveServerProvider.Companion.shouldUseId3Tags
import org.moire.ultrasonic.data.RatingUpdate
import org.moire.ultrasonic.databinding.CurrentPlayingBinding
>>>>>>> eb3aa0d2
import org.moire.ultrasonic.domain.Identifiable
import org.moire.ultrasonic.domain.MusicDirectory
import org.moire.ultrasonic.domain.Track
import org.moire.ultrasonic.fragment.FragmentTitle.Companion.setTitle
import org.moire.ultrasonic.service.MediaPlayerManager
import org.moire.ultrasonic.service.MusicServiceFactory.getMusicService
import org.moire.ultrasonic.service.RxBus
import org.moire.ultrasonic.service.plusAssign
import org.moire.ultrasonic.subsonic.ImageLoaderProvider
import org.moire.ultrasonic.subsonic.NetworkAndStorageChecker
import org.moire.ultrasonic.subsonic.ShareHandler
import org.moire.ultrasonic.util.CancellationToken
import org.moire.ultrasonic.util.CommunicationError
import org.moire.ultrasonic.util.ConfirmationDialog
import org.moire.ultrasonic.util.Settings
import org.moire.ultrasonic.util.Util
import org.moire.ultrasonic.util.toTrack
import org.moire.ultrasonic.view.AutoRepeatButton
import timber.log.Timber

/**
 * Contains the Music Player screen of Ultrasonic with playback controls and the playlist
 *
 */
@Suppress("LargeClass", "TooManyFunctions", "MagicNumber")
class PlayerFragment :
    Fragment(),
    GestureDetector.OnGestureListener,
    KoinComponent,
    CoroutineScope by CoroutineScope(Dispatchers.Main) {

    // Settings
    private var swipeDistance = 0
    private var swipeVelocity = 0
    private var jukeboxAvailable = false
    private var useFiveStarRating = false
    private var isEqualizerAvailable = false

    // Detectors & Callbacks
    private lateinit var gestureScanner: GestureDetector
    private lateinit var cancellationToken: CancellationToken
    private lateinit var dragTouchHelper: ItemTouchHelper

    // Data & Services
    private val networkAndStorageChecker: NetworkAndStorageChecker by inject()
    private val mediaPlayerManager: MediaPlayerManager by inject()
    private val shareHandler: ShareHandler by inject()
    private val imageLoaderProvider: ImageLoaderProvider by inject()
    private var currentSong: Track? = null
    private lateinit var viewManager: LinearLayoutManager
    private var rxBusSubscription: CompositeDisposable = CompositeDisposable()
    private lateinit var executorService: ScheduledExecutorService
    private var ioScope = CoroutineScope(Dispatchers.IO)

    // Views and UI Elements
    private lateinit var playlistNameView: EditText
    private lateinit var fiveStar1ImageView: ImageView
    private lateinit var fiveStar2ImageView: ImageView
    private lateinit var fiveStar3ImageView: ImageView
    private lateinit var fiveStar4ImageView: ImageView
    private lateinit var fiveStar5ImageView: ImageView
    private lateinit var playlistFlipper: ViewFlipper
    private lateinit var emptyTextView: TextView
    private lateinit var emptyView: ConstraintLayout
    private lateinit var songTitleTextView: TextView
    private lateinit var artistTextView: TextView
    private lateinit var albumTextView: TextView
    private lateinit var genreTextView: TextView
    private lateinit var bitrateFormatTextView: TextView
    private lateinit var albumArtImageView: ImageView
    private lateinit var playlistView: RecyclerView
    private lateinit var positionTextView: TextView
    private lateinit var downloadTrackTextView: TextView
    private lateinit var downloadTotalDurationTextView: TextView
    private lateinit var durationTextView: TextView
    private lateinit var pauseButton: View
    private lateinit var stopButton: View
    private lateinit var playButton: View
    private lateinit var previousButton: MaterialButton
    private lateinit var nextButton: MaterialButton
    private lateinit var shuffleButton: View
    private lateinit var repeatButton: MaterialButton
    private lateinit var progressBar: SeekBar
    private lateinit var progressIndicator: CircularProgressIndicator
    private val hollowStar = R.drawable.ic_star_hollow
    private val fullStar = R.drawable.ic_star_full

    private var _binding: CurrentPlayingBinding? = null
    // This property is only valid between onCreateView and
    // onDestroyView.
    private val binding get() = _binding!!

    private val viewAdapter: BaseAdapter<Identifiable> by lazy {
        BaseAdapter()
    }

    override fun onCreate(savedInstanceState: Bundle?) {
        Util.applyTheme(this.context)
        super.onCreate(savedInstanceState)
    }

    override fun onCreateView(
        inflater: LayoutInflater,
        container: ViewGroup?,
        savedInstanceState: Bundle?
    ): View {
        _binding = CurrentPlayingBinding.inflate(layoutInflater, container, false)
        return binding.root
    }

    // TODO: Switch them all over to use the view binding
    private fun findViews(view: View) {
        playlistFlipper = view.findViewById(R.id.current_playing_playlist_flipper)
        emptyTextView = view.findViewById(R.id.empty_list_text)
        emptyView = view.findViewById(R.id.emptyListView)
        progressIndicator = view.findViewById(R.id.progress_indicator)
        songTitleTextView = view.findViewById(R.id.current_playing_song)
        artistTextView = view.findViewById(R.id.current_playing_artist)
        albumTextView = view.findViewById(R.id.current_playing_album)
        genreTextView = view.findViewById(R.id.current_playing_genre)
        bitrateFormatTextView = view.findViewById(R.id.current_playing_bitrate_format)
        albumArtImageView = view.findViewById(R.id.current_playing_album_art_image)
        positionTextView = view.findViewById(R.id.current_playing_position)
        downloadTrackTextView = view.findViewById(R.id.current_playing_track)
        downloadTotalDurationTextView = view.findViewById(R.id.current_total_duration)
        durationTextView = view.findViewById(R.id.current_playing_duration)
        progressBar = view.findViewById(R.id.current_playing_progress_bar)
        playlistView = view.findViewById(R.id.playlist_view)

        pauseButton = view.findViewById(R.id.button_pause)
        stopButton = view.findViewById(R.id.button_stop)
        playButton = view.findViewById(R.id.button_start)
        nextButton = view.findViewById(R.id.button_next)
        previousButton = view.findViewById(R.id.button_previous)
        repeatButton = view.findViewById(R.id.button_repeat)
        fiveStar1ImageView = view.findViewById(R.id.song_five_star_1)
        fiveStar2ImageView = view.findViewById(R.id.song_five_star_2)
        fiveStar3ImageView = view.findViewById(R.id.song_five_star_3)
        fiveStar4ImageView = view.findViewById(R.id.song_five_star_4)
        fiveStar5ImageView = view.findViewById(R.id.song_five_star_5)
    }

    @Suppress("LongMethod")
    @SuppressLint("ClickableViewAccessibility")
    override fun onViewCreated(view: View, savedInstanceState: Bundle?) {
        cancellationToken = CancellationToken()
        setTitle(this, R.string.common_appname)

        val windowManager = requireActivity().windowManager
        val width: Int
        val height: Int

        @Suppress("DEPRECATION")
        if (Build.VERSION.SDK_INT >= Build.VERSION_CODES.R) {
            val bounds = windowManager.currentWindowMetrics.bounds
            width = bounds.width()
            height = bounds.height()
        } else {
            val display = windowManager.defaultDisplay
            val size = Point()
            display.getSize(size)
            width = size.x
            height = size.y
        }

        // Register our options menu
        (requireActivity() as MenuHost).addMenuProvider(
            menuProvider,
            viewLifecycleOwner,
            Lifecycle.State.RESUMED
        )

        useFiveStarRating = Settings.useFiveStarRating
        swipeDistance = (width + height) * PERCENTAGE_OF_SCREEN_FOR_SWIPE / 100
        swipeVelocity = swipeDistance
        gestureScanner = GestureDetector(context, this)

        findViews(view)
        val previousButton: AutoRepeatButton = view.findViewById(R.id.button_previous)
        val nextButton: AutoRepeatButton = view.findViewById(R.id.button_next)
        shuffleButton = view.findViewById(R.id.button_shuffle)
        updateShuffleButtonState(mediaPlayerManager.isShufflePlayEnabled)
        updateRepeatButtonState(mediaPlayerManager.repeatMode)

        val ratingLinearLayout = view.findViewById<LinearLayout>(R.id.song_rating)
        if (!useFiveStarRating) ratingLinearLayout.isVisible = false

        fiveStar1ImageView.setOnClickListener { setSongRating(1) }
        fiveStar2ImageView.setOnClickListener { setSongRating(2) }
        fiveStar3ImageView.setOnClickListener { setSongRating(3) }
        fiveStar4ImageView.setOnClickListener { setSongRating(4) }
        fiveStar5ImageView.setOnClickListener { setSongRating(5) }

        albumArtImageView.setOnTouchListener { _, me ->
            gestureScanner.onTouchEvent(me)
        }

        albumArtImageView.setOnClickListener {
            toggleFullScreenAlbumArt()
        }

        previousButton.setOnClickListener {
            networkAndStorageChecker.warnIfNetworkOrStorageUnavailable()
            launch(CommunicationError.getHandler(context)) {
<<<<<<< HEAD
                mediaPlayerController.seekToPrevious()
=======
                mediaPlayerManager.seekToPrevious()
>>>>>>> eb3aa0d2
            }
        }

        previousButton.setOnRepeatListener {
            seek(false)
        }

        nextButton.setOnClickListener {
            networkAndStorageChecker.warnIfNetworkOrStorageUnavailable()
            launch(CommunicationError.getHandler(context)) {
<<<<<<< HEAD
                mediaPlayerController.seekToNext()
=======
                mediaPlayerManager.seekToNext()
>>>>>>> eb3aa0d2
            }
        }

        nextButton.setOnRepeatListener {
            seek(true)
        }

        pauseButton.setOnClickListener {
            launch(CommunicationError.getHandler(context)) {
<<<<<<< HEAD
                mediaPlayerController.pause()
=======
                mediaPlayerManager.pause()
>>>>>>> eb3aa0d2
            }
        }

        stopButton.setOnClickListener {
            launch(CommunicationError.getHandler(context)) {
<<<<<<< HEAD
                mediaPlayerController.reset()
=======
                mediaPlayerManager.reset()
>>>>>>> eb3aa0d2
            }
        }

        playButton.setOnClickListener {
            if (!mediaPlayerManager.isJukeboxEnabled)
                networkAndStorageChecker.warnIfNetworkOrStorageUnavailable()

            launch(CommunicationError.getHandler(context)) {
<<<<<<< HEAD
                mediaPlayerController.play()
=======
                mediaPlayerManager.play()
>>>>>>> eb3aa0d2
            }
        }

        shuffleButton.setOnClickListener {
            toggleShuffle()
        }

        repeatButton.setOnClickListener {
            var newRepeat = mediaPlayerManager.repeatMode + 1
            if (newRepeat == 3) {
                newRepeat = 0
            }

            mediaPlayerManager.repeatMode = newRepeat

            onPlaylistChanged()

            when (newRepeat) {
                0 -> Util.toast(
                    context, R.string.download_repeat_off
                )
                1 -> Util.toast(
                    context, R.string.download_repeat_single
                )
                2 -> Util.toast(
                    context, R.string.download_repeat_all
                )
                else -> {
                }
            }
        }

        progressBar.setOnSeekBarChangeListener(object : OnSeekBarChangeListener {
            override fun onStopTrackingTouch(seekBar: SeekBar) {
                launch(CommunicationError.getHandler(context)) {
<<<<<<< HEAD
                    mediaPlayerController.seekTo(progressBar.progress)
=======
                    mediaPlayerManager.seekTo(progressBar.progress)
>>>>>>> eb3aa0d2
                }
            }

            override fun onStartTrackingTouch(seekBar: SeekBar) {}
            override fun onProgressChanged(seekBar: SeekBar, progress: Int, fromUser: Boolean) {}
        })

        initPlaylistDisplay()

        EqualizerController.get().observe(
            requireActivity()
        ) { equalizerController ->
            isEqualizerAvailable = if (equalizerController != null) {
                Timber.d("EqualizerController Observer.onChanged received controller")
                true
            } else {
                Timber.d("EqualizerController Observer.onChanged has no controller")
                false
            }
        }

        // Observe playlist changes and update the UI
        rxBusSubscription += RxBus.playlistObservable.subscribe {
            onPlaylistChanged()
            updateSeekBar()
        }

        rxBusSubscription += RxBus.playerStateObservable.subscribe {
            update()
            updateTitle(it.state)
            updateButtonStates(it.state)
        }

        // Query the Jukebox state in an IO Context
        ioScope.launch(CommunicationError.getHandler(context)) {
            try {
                jukeboxAvailable = mediaPlayerManager.isJukeboxAvailable
            } catch (all: Exception) {
                Timber.e(all)
            }
        }

        // Subscribe to change in command availability
        mediaPlayerManager.addListener(object : Player.Listener {
            override fun onAvailableCommandsChanged(availableCommands: Player.Commands) {
                updateMediaButtonActivationState()
            }
        })

        view.setOnTouchListener { _, event -> gestureScanner.onTouchEvent(event) }
    }

    private fun updateShuffleButtonState(isEnabled: Boolean) {
        if (isEnabled) {
            shuffleButton.alpha = ALPHA_FULL
        } else {
            shuffleButton.alpha = ALPHA_DEACTIVATED
        }
    }

    private fun updateRepeatButtonState(repeatMode: Int) {
        when (repeatMode) {
            0 -> {
                repeatButton.setIconResource(R.drawable.media_repeat_off)
                repeatButton.alpha = ALPHA_DEACTIVATED
            }
            1 -> {
                repeatButton.setIconResource(R.drawable.media_repeat_one)
                repeatButton.alpha = ALPHA_FULL
            }
            2 -> {
                repeatButton.setIconResource(R.drawable.media_repeat_all)
                repeatButton.alpha = ALPHA_FULL
            }
            else -> {
            }
        }
    }

    private fun toggleShuffle() {
        val isEnabled = mediaPlayerManager.toggleShuffle()

        if (isEnabled) {
            Util.toast(activity, R.string.download_menu_shuffle_on)
        } else {
            Util.toast(activity, R.string.download_menu_shuffle_off)
        }

        updateShuffleButtonState(isEnabled)
    }

    override fun onResume() {
        super.onResume()
        if (mediaPlayerManager.currentMediaItem == null) {
            playlistFlipper.displayedChild = 1
        } else {
            // Download list and Album art must be updated when resumed
            onPlaylistChanged()
            onTrackChanged()
        }

        val handler = Handler(Looper.getMainLooper())
        val runnable = Runnable { handler.post { update(cancellationToken) } }
        executorService = Executors.newSingleThreadScheduledExecutor()
        executorService.scheduleWithFixedDelay(runnable, 0L, 500L, TimeUnit.MILLISECONDS)

        if (mediaPlayerManager.keepScreenOn) {
            requireActivity().window.addFlags(WindowManager.LayoutParams.FLAG_KEEP_SCREEN_ON)
        } else {
            requireActivity().window.clearFlags(WindowManager.LayoutParams.FLAG_KEEP_SCREEN_ON)
        }

        requireActivity().invalidateOptionsMenu()
    }

    // Scroll to current playing.
    private fun scrollToCurrent() {
        val index = mediaPlayerManager.currentMediaItemIndex

        if (index != -1) {
            val smoothScroller = LinearSmoothScroller(context)
            smoothScroller.targetPosition = index
            viewManager.startSmoothScroll(smoothScroller)
        }
    }

    override fun onPause() {
        super.onPause()
        executorService.shutdown()
    }

    override fun onDestroyView() {
        rxBusSubscription.dispose()
        cancel("CoroutineScope cancelled because the view was destroyed")
        cancellationToken.cancel()
        _binding = null
        super.onDestroyView()
    }

    private val menuProvider: MenuProvider = object : MenuProvider {
        override fun onPrepareMenu(menu: Menu) {
            setupOptionsMenu(menu)
        }

        override fun onCreateMenu(menu: Menu, menuInflater: MenuInflater) {
            menuInflater.inflate(R.menu.nowplaying, menu)
        }

        override fun onMenuItemSelected(menuItem: MenuItem): Boolean {
            return menuItemSelected(menuItem.itemId, currentSong)
        }
    }

    @Suppress("ComplexMethod", "LongMethod", "NestedBlockDepth")
    fun setupOptionsMenu(menu: Menu) {
        // Seems there is nothing like ViewBinding for Menus
        val screenOption = menu.findItem(R.id.menu_item_screen_on_off)
        val goToAlbum = menu.findItem(R.id.menu_show_album)
        val goToArtist = menu.findItem(R.id.menu_show_artist)
        val jukeboxOption = menu.findItem(R.id.menu_item_jukebox)
        val equalizerMenuItem = menu.findItem(R.id.menu_item_equalizer)
        val shareMenuItem = menu.findItem(R.id.menu_item_share)
        val shareSongMenuItem = menu.findItem(R.id.menu_item_share_song)
        val starMenuItem = menu.findItem(R.id.menu_item_star)
        val bookmarkMenuItem = menu.findItem(R.id.menu_item_bookmark_set)
        val bookmarkRemoveMenuItem = menu.findItem(R.id.menu_item_bookmark_delete)

        // Listen to rating changes and update the UI
        rxBusSubscription += RxBus.ratingPublishedObservable.subscribe { update ->

            // Ignore updates which are not for the current song
            if (update.id != currentSong?.id) return@subscribe

            // Ensure UI thread
            launch {
                if (update.success == true && update.rating is HeartRating) {
                    if (update.rating.isHeart) {
                        starMenuItem.setIcon(fullStar)
                    } else {
                        starMenuItem.setIcon(hollowStar)
                    }
                } else if (update.success == false) {
                    Toast.makeText(context, "Setting rating failed", Toast.LENGTH_SHORT)
                        .show()
                }
            }
        }

        if (isOffline()) {
            if (shareMenuItem != null) {
                shareMenuItem.isVisible = false
            }
            starMenuItem.isVisible = false
            if (bookmarkMenuItem != null) {
                bookmarkMenuItem.isVisible = false
            }
            if (bookmarkRemoveMenuItem != null) {
                bookmarkRemoveMenuItem.isVisible = false
            }
        }
        if (equalizerMenuItem != null) {
            equalizerMenuItem.isEnabled = isEqualizerAvailable
            equalizerMenuItem.isVisible = isEqualizerAvailable
        }

<<<<<<< HEAD
        val mediaPlayerController = mediaPlayerController
=======
        val mediaPlayerController = mediaPlayerManager
>>>>>>> eb3aa0d2
        val track = mediaPlayerController.currentMediaItem?.toTrack()

        if (track != null) {
            currentSong = track
        }

        if (useFiveStarRating) starMenuItem.isVisible = false

        if (currentSong != null) {
            starMenuItem.setIcon(if (currentSong!!.starred) fullStar else hollowStar)
            shareSongMenuItem.isVisible = true
            goToAlbum.isVisible = true
            goToArtist.isVisible = true
        } else {
            starMenuItem.setIcon(hollowStar)
            shareSongMenuItem.isVisible = false
            goToAlbum.isVisible = false
            goToArtist.isVisible = false
        }

        if (mediaPlayerController.keepScreenOn) {
            screenOption?.setTitle(R.string.download_menu_screen_off)
        } else {
            screenOption?.setTitle(R.string.download_menu_screen_on)
        }

        if (jukeboxOption != null) {
            jukeboxOption.isEnabled = jukeboxAvailable
            jukeboxOption.isVisible = jukeboxAvailable
            if (mediaPlayerController.isJukeboxEnabled) {
                jukeboxOption.setTitle(R.string.download_menu_jukebox_off)
            } else {
                jukeboxOption.setTitle(R.string.download_menu_jukebox_on)
            }
        }
    }

    private fun onCreateContextMenu(view: View, track: Track): PopupMenu {
        val popup = PopupMenu(view.context, view)
        val inflater: MenuInflater = popup.menuInflater
        inflater.inflate(R.menu.nowplaying_context, popup.menu)

        if (track.parent == null) {
            val menuItem = popup.menu.findItem(R.id.menu_show_album)
            if (menuItem != null) {
                menuItem.isVisible = false
            }
        }

        // Only show the menu if the ID3 tags are available
        popup.menu.findItem(R.id.menu_show_artist)?.isVisible = shouldUseId3Tags()

        // Only show the lyrics when the user is online
        popup.menu.findItem(R.id.menu_lyrics)?.isVisible = !isOffline()
        popup.show()
        return popup
    }

    private fun onContextMenuItemSelected(
        menuItem: MenuItem,
        item: MusicDirectory.Child
    ): Boolean {
        if (item !is Track) return false
        return menuItemSelected(menuItem.itemId, item)
    }

    @Suppress("ComplexMethod", "LongMethod", "ReturnCount")
    private fun menuItemSelected(menuItemId: Int, track: Track?): Boolean {
        when (menuItemId) {
            R.id.menu_show_artist -> {
                if (track == null) return false

                if (Settings.id3TagsEnabledOnline) {
                    val action = PlayerFragmentDirections.playerToAlbumsList(
                        type = AlbumListType.SORTED_BY_NAME,
                        byArtist = true,
                        id = track.artistId,
                        title = track.artist,
                        offset = 0,
                        size = 1000
                    )
                    findNavController().navigate(action)
                }
                return true
            }
            R.id.menu_show_album -> {
                if (track == null) return false

                val albumId = if (shouldUseId3Tags()) track.albumId else track.parent

                val action = PlayerFragmentDirections.playerToSelectAlbum(
                    id = albumId,
                    name = track.album,
                    parentId = track.parent,
                    isAlbum = true
                )
                findNavController().navigate(action)
                return true
            }
            R.id.menu_lyrics -> {
                if (track?.artist == null || track.title == null) return false
                val action = PlayerFragmentDirections.playerToLyrics(track.artist!!, track.title!!)
                Navigation.findNavController(requireView()).navigate(action)
                return true
            }
            R.id.menu_item_screen_on_off -> {
                val window = requireActivity().window
                if (mediaPlayerManager.keepScreenOn) {
                    window.clearFlags(WindowManager.LayoutParams.FLAG_KEEP_SCREEN_ON)
                    mediaPlayerManager.keepScreenOn = false
                } else {
                    window.addFlags(WindowManager.LayoutParams.FLAG_KEEP_SCREEN_ON)
                    mediaPlayerManager.keepScreenOn = true
                }
                return true
            }
            R.id.menu_shuffle -> {
                toggleShuffle()
                return true
            }
            R.id.menu_item_equalizer -> {
                Navigation.findNavController(requireView()).navigate(R.id.playerToEqualizer)
                return true
            }
            R.id.menu_item_jukebox -> {
                val jukeboxEnabled = !mediaPlayerManager.isJukeboxEnabled
                mediaPlayerManager.isJukeboxEnabled = jukeboxEnabled
                Util.toast(
                    context,
                    if (jukeboxEnabled) R.string.download_jukebox_on
                    else R.string.download_jukebox_off,
                    false
                )
                return true
            }
            R.id.menu_item_toggle_list -> {
                toggleFullScreenAlbumArt()
                return true
            }
            R.id.menu_item_clear_playlist -> {
                mediaPlayerManager.isShufflePlayEnabled = false
                mediaPlayerManager.clear()
                onPlaylistChanged()
                return true
            }
            R.id.menu_item_save_playlist -> {
                if (mediaPlayerManager.playlistSize > 0) {
                    showSavePlaylistDialog()
                }
                return true
            }
            R.id.menu_item_star -> {
                if (track == null) return true
                track.starred = !track.starred

                RxBus.ratingSubmitter.onNext(
                    RatingUpdate(track.id, HeartRating(track.starred))
                )

                return true
            }
            R.id.menu_item_bookmark_set -> {
                if (track == null) return true

                val songId = track.id
                val playerPosition = mediaPlayerManager.playerPosition
                track.bookmarkPosition = playerPosition
                val bookmarkTime = Util.formatTotalDuration(playerPosition.toLong(), true)
                Thread {
                    val musicService = getMusicService()
                    try {
                        musicService.createBookmark(songId, playerPosition)
                    } catch (all: Exception) {
                        Timber.e(all)
                    }
                }.start()
                val msg = resources.getString(
                    R.string.download_bookmark_set_at_position,
                    bookmarkTime
                )
                Util.toast(context, msg)
                return true
            }
            R.id.menu_item_bookmark_delete -> {
                if (track == null) return true

                val bookmarkSongId = track.id
                track.bookmarkPosition = 0
                Thread {
                    val musicService = getMusicService()
                    try {
                        musicService.deleteBookmark(bookmarkSongId)
                    } catch (all: Exception) {
                        Timber.e(all)
                    }
                }.start()
                Util.toast(context, R.string.download_bookmark_removed)
                return true
            }
            R.id.menu_item_share -> {
                val mediaPlayerController = mediaPlayerManager
                val tracks: MutableList<Track?> = ArrayList()
                val playlist = mediaPlayerController.playlist
                for (item in playlist) {
                    val playlistEntry = item.toTrack()
                    tracks.add(playlistEntry)
                }
                shareHandler.createShare(
                    this,
                    tracks = tracks,
                    swipe = null,
                    cancellationToken = cancellationToken,
                )
                return true
            }
            R.id.menu_item_share_song -> {
                if (track == null) return true

                val tracks: MutableList<Track?> = ArrayList()
                tracks.add(track)

                shareHandler.createShare(
                    this,
                    tracks,
                    swipe = null,
                    cancellationToken = cancellationToken
                )
                return true
            }
            else -> return false
        }
    }

    private fun update(cancel: CancellationToken? = null) {
        if (cancel?.isCancellationRequested == true) return
<<<<<<< HEAD
        val mediaPlayerController = mediaPlayerController
        if (currentSong?.id != mediaPlayerController.currentMediaItem?.mediaId) {
=======
        if (currentSong?.id != mediaPlayerManager.currentMediaItem?.mediaId) {
>>>>>>> eb3aa0d2
            onTrackChanged()
        }
        updateSeekBar()
    }

    private fun savePlaylistInBackground(playlistName: String) {
        Util.toast(context, resources.getString(R.string.download_playlist_saving, playlistName))
        mediaPlayerManager.suggestedPlaylistName = playlistName

        // The playlist can be acquired only from the main thread
        val entries = mediaPlayerManager.playlist.map {
            it.toTrack()
        }

        ioScope.launch {
            val musicService = getMusicService()
            musicService.createPlaylist(null, playlistName, entries)
        }.invokeOnCompletion {
            if (it == null || it is CancellationException) {
                Util.toast(UApp.applicationContext(), R.string.download_playlist_done)
            } else {
                Timber.e(it, "Exception has occurred in savePlaylistInBackground")
                val msg = String.format(
                    Locale.ROOT,
                    "%s %s",
                    resources.getString(R.string.download_playlist_error),
                    CommunicationError.getErrorMessage(it)
                )
                Util.toast(UApp.applicationContext(), msg)
            }
        }
    }

    private fun toggleFullScreenAlbumArt() {
        if (playlistFlipper.displayedChild == 1) {
            playlistFlipper.inAnimation =
                AnimationUtils.loadAnimation(context, R.anim.push_down_in)
            playlistFlipper.outAnimation =
                AnimationUtils.loadAnimation(context, R.anim.push_down_out)
            playlistFlipper.displayedChild = 0
        } else {
            playlistFlipper.inAnimation =
                AnimationUtils.loadAnimation(context, R.anim.push_up_in)
            playlistFlipper.outAnimation =
                AnimationUtils.loadAnimation(context, R.anim.push_up_out)
            playlistFlipper.displayedChild = 1
        }
        scrollToCurrent()
    }

    private fun initPlaylistDisplay() {
        // Create a View Manager
        viewManager = LinearLayoutManager(this.context)

        // Hook up the view with the manager and the adapter
        playlistView.apply {
            setHasFixedSize(true)
            layoutManager = viewManager
            adapter = viewAdapter
        }

        // Create listener
        val clickHandler: ((Track, Int) -> Unit) = { _, listPos ->
<<<<<<< HEAD
            val mediaIndex = mediaPlayerController.getUnshuffledIndexOf(listPos)
            mediaPlayerController.play(mediaIndex)
=======
            val mediaIndex = mediaPlayerManager.getUnshuffledIndexOf(listPos)
            mediaPlayerManager.play(mediaIndex)
>>>>>>> eb3aa0d2
        }

        viewAdapter.register(
            TrackViewBinder(
                onItemClick = clickHandler,
                onContextMenuClick = { menu, id -> onContextMenuItemSelected(menu, id) },
                checkable = false,
                draggable = true,
                lifecycleOwner = viewLifecycleOwner,
            ) { view, track -> onCreateContextMenu(view, track) }.apply {
                this.startDrag = { holder ->
                    dragTouchHelper.startDrag(holder)
                }
            }
        )

        val callback = object : ItemTouchHelper.SimpleCallback(
            ItemTouchHelper.UP or ItemTouchHelper.DOWN,
            ItemTouchHelper.LEFT or ItemTouchHelper.RIGHT
        ) {

            var dragging = false
            var startPosition = 0
            var endPosition = 0

            override fun onMove(
                recyclerView: RecyclerView,
                viewHolder: RecyclerView.ViewHolder,
                target: RecyclerView.ViewHolder
            ): Boolean {

                val from = viewHolder.bindingAdapterPosition
                val to = target.bindingAdapterPosition

                // The item must be moved manually in the viewAdapter, because it must be
                // moved synchronously, before this function returns. AsyncListDiffer would execute
                // the move too late
                val items = viewAdapter.getCurrentList().toMutableList()
                if (from < to) {
                    for (i in from until to) {
                        Collections.swap(items, i, i + 1)
                    }
                } else {
                    for (i in from downTo to + 1) {
                        Collections.swap(items, i, i - 1)
                    }
                }
                viewAdapter.setList(items)
                viewAdapter.notifyItemMoved(from, to)
                endPosition = to

                // When the user moves an item, onMove may be called many times quickly,
                // especially while scrolling. We only update the playlist when the item
                // is released (see onSelectedChanged)

                // It was moved, so return true
                return true
            }

            // Swipe to delete from playlist
            @SuppressLint("NotifyDataSetChanged")
            override fun onSwiped(viewHolder: RecyclerView.ViewHolder, direction: Int) {
                val pos = viewHolder.bindingAdapterPosition
                val item = mediaPlayerManager.getMediaItemAt(pos)

                // Remove the item from the list quickly
                val items = viewAdapter.getCurrentList().toMutableList()
                items.removeAt(pos)
                viewAdapter.setList(items)
                viewAdapter.notifyItemRemoved(pos)

                val songRemoved = String.format(
                    resources.getString(R.string.download_song_removed),
                    item?.mediaMetadata?.title
                )

                Util.toast(context, songRemoved)

                // Remove the item from the playlist
                mediaPlayerManager.removeFromPlaylist(pos)
            }

            override fun onSelectedChanged(
                viewHolder: RecyclerView.ViewHolder?,
                actionState: Int
            ) {
                super.onSelectedChanged(viewHolder, actionState)

                if (actionState == ACTION_STATE_DRAG) {
                    viewHolder?.itemView?.alpha = ALPHA_DEACTIVATED
                    dragging = true
                    startPosition = viewHolder!!.bindingAdapterPosition
                }

                // We only move the item in the playlist when the user finished dragging
                if (actionState == ACTION_STATE_IDLE && dragging) {
                    dragging = false
                    // Move the item in the playlist separately
                    Timber.i("Moving item %s to %s", startPosition, endPosition)
<<<<<<< HEAD
                    mediaPlayerController.moveItemInPlaylist(startPosition, endPosition)
=======
                    mediaPlayerManager.moveItemInPlaylist(startPosition, endPosition)
>>>>>>> eb3aa0d2
                }
            }

            override fun clearView(
                recyclerView: RecyclerView,
                viewHolder: RecyclerView.ViewHolder
            ) {
                super.clearView(recyclerView, viewHolder)

                viewHolder.itemView.alpha = 1.0f
            }

            override fun isLongPressDragEnabled(): Boolean {
                return false
            }

            override fun onChildDraw(
                canvas: Canvas,
                recyclerView: RecyclerView,
                viewHolder: RecyclerView.ViewHolder,
                dX: Float,
                dY: Float,
                actionState: Int,
                isCurrentlyActive: Boolean
            ) {
                if (actionState == ItemTouchHelper.ACTION_STATE_SWIPE) {
                    val itemView = viewHolder.itemView
                    val drawable = ResourcesCompat.getDrawable(
                        resources,
                        R.drawable.ic_menu_remove_all,
                        null
                    )
                    val iconSize = Util.dpToPx(ICON_SIZE, activity!!)
                    val swipeRatio = abs(dX) / viewHolder.itemView.width.toFloat()
                    val itemAlpha = ALPHA_FULL - swipeRatio
                    val backgroundAlpha = min(ALPHA_HALF + swipeRatio, ALPHA_FULL)
                    val backgroundColor = argb((backgroundAlpha * 255).toInt(), 255, 0, 0)

                    if (dX > 0) {
                        canvas.clipRect(
                            itemView.left.toFloat(), itemView.top.toFloat(),
                            dX, itemView.bottom.toFloat()
                        )
                        canvas.drawColor(backgroundColor)
                        val left = itemView.left + Util.dpToPx(16, activity!!)
                        val top = itemView.top + (itemView.bottom - itemView.top - iconSize) / 2
                        drawable?.setBounds(left, top, left + iconSize, top + iconSize)
                        drawable?.draw(canvas)
                    } else {
                        canvas.clipRect(
                            itemView.right.toFloat() + dX, itemView.top.toFloat(),
                            itemView.right.toFloat(), itemView.bottom.toFloat(),
                        )
                        canvas.drawColor(backgroundColor)
                        val left = itemView.right - Util.dpToPx(16, activity!!) - iconSize
                        val top = itemView.top + (itemView.bottom - itemView.top - iconSize) / 2
                        drawable?.setBounds(left, top, left + iconSize, top + iconSize)
                        drawable?.draw(canvas)
                    }

                    // Fade out the view as it is swiped out of the parent's bounds
                    viewHolder.itemView.alpha = itemAlpha
                    viewHolder.itemView.translationX = dX
                } else {
                    super.onChildDraw(
                        canvas, recyclerView, viewHolder, dX, dY, actionState, isCurrentlyActive
                    )
                }
            }
        }

        dragTouchHelper = ItemTouchHelper(callback)

        dragTouchHelper.attachToRecyclerView(playlistView)
    }

    private fun onPlaylistChanged() {
<<<<<<< HEAD
        val mediaPlayerController = mediaPlayerController
=======
        val mediaPlayerController = mediaPlayerManager
>>>>>>> eb3aa0d2
        // Try to display playlist in play order
        val list = mediaPlayerController.playlistInPlayOrder
        emptyTextView.setText(R.string.playlist_empty)
        viewAdapter.submitList(list.map(MediaItem::toTrack))
        progressIndicator.isVisible = false
        emptyView.isVisible = list.isEmpty()

        updateRepeatButtonState(mediaPlayerController.repeatMode)
    }

    private fun onTrackChanged() {
<<<<<<< HEAD
        currentSong = mediaPlayerController.currentMediaItem?.toTrack()
=======
        currentSong = mediaPlayerManager.currentMediaItem?.toTrack()
>>>>>>> eb3aa0d2

        scrollToCurrent()
        val totalDuration = mediaPlayerManager.playListDuration
        val totalSongs = mediaPlayerManager.playlistSize
        val currentSongIndex = mediaPlayerManager.currentMediaItemIndex + 1
        val duration = Util.formatTotalDuration(totalDuration)
        val trackFormat =
            String.format(Locale.getDefault(), "%d / %d", currentSongIndex, totalSongs)
        if (currentSong != null) {
            songTitleTextView.text = currentSong!!.title
            artistTextView.text = currentSong!!.artist
            albumTextView.text = currentSong!!.album
            if (currentSong!!.year != null && Settings.showNowPlayingDetails)
                albumTextView.append(String.format(Locale.ROOT, " (%d)", currentSong!!.year))

            if (Settings.showNowPlayingDetails) {
                genreTextView.text = currentSong!!.genre
                genreTextView.isVisible =
                    (currentSong!!.genre != null && currentSong!!.genre!!.isNotBlank())

                var bitRate = ""
                if (currentSong!!.bitRate != null && currentSong!!.bitRate!! > 0)
                    bitRate = String.format(
                        Util.appContext().getString(R.string.song_details_kbps),
                        currentSong!!.bitRate
                    )
                bitrateFormatTextView.text = String.format(
                    Locale.ROOT, "%s %s",
                    bitRate, currentSong!!.suffix
                )
                bitrateFormatTextView.isVisible = true
            } else {
                genreTextView.isVisible = false
                bitrateFormatTextView.isVisible = false
            }

            downloadTrackTextView.text = trackFormat
            downloadTotalDurationTextView.text = duration
            imageLoaderProvider.executeOn {
                it.loadImage(albumArtImageView, currentSong, true, 0)
            }

            updateSongRating()
        } else {
            currentSong = null
            songTitleTextView.text = null
            artistTextView.text = null
            albumTextView.text = null
            genreTextView.text = null
            bitrateFormatTextView.text = null
            downloadTrackTextView.text = null
            downloadTotalDurationTextView.text = null
            imageLoaderProvider.executeOn {
                it.loadImage(albumArtImageView, null, true, 0)
            }
        }

        updateSongRating()

<<<<<<< HEAD
        nextButton.isEnabled = mediaPlayerController.canSeekToNext()
        previousButton.isEnabled = mediaPlayerController.canSeekToPrevious()
    }

    @Synchronized
    private fun updateSeekBar() {
        val isJukeboxEnabled: Boolean = mediaPlayerController.isJukeboxEnabled
        val millisPlayed: Int = max(0, mediaPlayerController.playerPosition)
        val duration: Int = mediaPlayerController.playerDuration
        val playbackState: Int = mediaPlayerController.playbackState
=======
        updateMediaButtonActivationState()
    }

    private fun updateMediaButtonActivationState() {
        nextButton.isEnabled = mediaPlayerManager.canSeekToNext()
        previousButton.isEnabled = mediaPlayerManager.canSeekToPrevious()
    }

    @Synchronized
    private fun updateSeekBar() {
        val isJukeboxEnabled: Boolean = mediaPlayerManager.isJukeboxEnabled
        val millisPlayed: Int = max(0, mediaPlayerManager.playerPosition)
        val duration: Int = mediaPlayerManager.playerDuration
        val playbackState: Int = mediaPlayerManager.playbackState
>>>>>>> eb3aa0d2

        if (currentSong != null) {
            positionTextView.text = Util.formatTotalDuration(millisPlayed.toLong(), true)
            durationTextView.text = Util.formatTotalDuration(duration.toLong(), true)
            progressBar.max = if (duration == 0) 100 else duration // Work-around for apparent bug.
            progressBar.progress = millisPlayed
            progressBar.isEnabled = mediaPlayerManager.isPlaying || isJukeboxEnabled
        } else {
            positionTextView.setText(R.string.util_zero_time)
            durationTextView.setText(R.string.util_no_time)
            progressBar.progress = 0
            progressBar.max = 0
            progressBar.isEnabled = false
        }

<<<<<<< HEAD
        val progress = mediaPlayerController.bufferedPercentage
=======
        val progress = mediaPlayerManager.bufferedPercentage
>>>>>>> eb3aa0d2
        updateBufferProgress(playbackState, progress)
    }

    private fun updateTitle(playbackState: Int) {
        when (playbackState) {
            Player.STATE_BUFFERING -> {
                val downloadStatus = resources.getString(
                    R.string.download_playerstate_loading
                )
                setTitle(this@PlayerFragment, downloadStatus)
            }
            Player.STATE_READY -> {
<<<<<<< HEAD
                if (mediaPlayerController.isShufflePlayEnabled) {
=======
                if (mediaPlayerManager.isShufflePlayEnabled) {
>>>>>>> eb3aa0d2
                    setTitle(
                        this@PlayerFragment,
                        R.string.download_playerstate_playing_shuffle
                    )
                } else {
                    setTitle(this@PlayerFragment, R.string.common_appname)
                }
            }
            Player.STATE_IDLE, Player.STATE_ENDED -> {}
            else -> setTitle(this@PlayerFragment, R.string.common_appname)
        }
    }
<<<<<<< HEAD

    private fun updateBufferProgress(playbackState: Int, progress: Int) {
        when (playbackState) {
            Player.STATE_BUFFERING, Player.STATE_READY -> {
                progressBar.secondaryProgress = progress
            }
            else -> { }
        }
    }

    private fun updateButtonStates(playbackState: Int) {
        val isPlaying = mediaPlayerController.isPlaying
=======

    private fun updateBufferProgress(playbackState: Int, progress: Int) {
        when (playbackState) {
            Player.STATE_BUFFERING, Player.STATE_READY -> {
                progressBar.secondaryProgress = progress
            }
            else -> { }
        }
    }

    private fun updateButtonStates(playbackState: Int) {
        val isPlaying = mediaPlayerManager.isPlaying
>>>>>>> eb3aa0d2
        when (playbackState) {
            Player.STATE_READY -> {
                pauseButton.isVisible = isPlaying
                stopButton.isVisible = false
                playButton.isVisible = !isPlaying
            }
            Player.STATE_BUFFERING -> {
                pauseButton.isVisible = false
                stopButton.isVisible = true
                playButton.isVisible = false
            }
            else -> {
                pauseButton.isVisible = false
                stopButton.isVisible = false
                playButton.isVisible = true
            }
        }
    }

    private fun seek(forward: Boolean) {
        launch(CommunicationError.getHandler(context)) {
            if (forward) {
                mediaPlayerManager.seekForward()
            } else {
                mediaPlayerManager.seekBack()
            }
        }
    }

    override fun onDown(me: MotionEvent): Boolean {
        return false
    }

    @Suppress("ReturnCount")
    override fun onFling(
        e1: MotionEvent,
        e2: MotionEvent,
        velocityX: Float,
        velocityY: Float
    ): Boolean {
        val e1X = e1.x
        val e2X = e2.x
        val e1Y = e1.y
        val e2Y = e2.y
        val absX = abs(velocityX)
        val absY = abs(velocityY)

        // Right to Left swipe
        if (e1X - e2X > swipeDistance && absX > swipeVelocity) {
            networkAndStorageChecker.warnIfNetworkOrStorageUnavailable()
<<<<<<< HEAD
            mediaPlayerController.seekToNext()
=======
            mediaPlayerManager.seekToNext()
>>>>>>> eb3aa0d2
            return true
        }

        // Left to Right swipe
        if (e2X - e1X > swipeDistance && absX > swipeVelocity) {
            networkAndStorageChecker.warnIfNetworkOrStorageUnavailable()
<<<<<<< HEAD
            mediaPlayerController.seekToPrevious()
=======
            mediaPlayerManager.seekToPrevious()
>>>>>>> eb3aa0d2
            return true
        }

        // Top to Bottom swipe
        if (e2Y - e1Y > swipeDistance && absY > swipeVelocity) {
            networkAndStorageChecker.warnIfNetworkOrStorageUnavailable()
<<<<<<< HEAD
            mediaPlayerController.seekTo(mediaPlayerController.playerPosition + 30000)
=======
            mediaPlayerManager.seekTo(mediaPlayerManager.playerPosition + 30000)
>>>>>>> eb3aa0d2
            return true
        }

        // Bottom to Top swipe
        if (e1Y - e2Y > swipeDistance && absY > swipeVelocity) {
            networkAndStorageChecker.warnIfNetworkOrStorageUnavailable()
<<<<<<< HEAD
            mediaPlayerController.seekTo(mediaPlayerController.playerPosition - 8000)
=======
            mediaPlayerManager.seekTo(mediaPlayerManager.playerPosition - 8000)
>>>>>>> eb3aa0d2
            return true
        }
        return false
    }

    override fun onLongPress(e: MotionEvent) {}
    override fun onScroll(
        e1: MotionEvent,
        e2: MotionEvent,
        distanceX: Float,
        distanceY: Float
    ): Boolean {
        return false
    }

    override fun onShowPress(e: MotionEvent) {}
    override fun onSingleTapUp(e: MotionEvent): Boolean {
        return false
    }

    private fun updateSongRating() {
        val rating = currentSong?.userRating ?: 0

        fiveStar1ImageView.setImageResource(if (rating > 0) fullStar else hollowStar)
        fiveStar2ImageView.setImageResource(if (rating > 1) fullStar else hollowStar)
        fiveStar3ImageView.setImageResource(if (rating > 2) fullStar else hollowStar)
        fiveStar4ImageView.setImageResource(if (rating > 3) fullStar else hollowStar)
        fiveStar5ImageView.setImageResource(if (rating > 4) fullStar else hollowStar)
    }

    private fun setSongRating(rating: Int) {
        if (currentSong == null) return
        currentSong?.userRating = rating
        updateSongRating()

        RxBus.ratingSubmitter.onNext(
            RatingUpdate(
                currentSong!!.id,
                StarRating(5, rating.toFloat())
            )
        )
    }

    @SuppressLint("InflateParams")
    private fun showSavePlaylistDialog() {
        val layout = LayoutInflater.from(this.context)
            .inflate(R.layout.save_playlist, null)

        playlistNameView = layout.findViewById(R.id.save_playlist_name)

        val builder = ConfirmationDialog.Builder(requireContext())
        builder.setTitle(R.string.download_playlist_title)
        builder.setMessage(R.string.download_playlist_name)

        builder.setPositiveButton(R.string.common_save) { _, _ ->
            savePlaylistInBackground(
                playlistNameView.text.toString()
            )
        }

        builder.setNegativeButton(R.string.common_cancel) { dialog, _ -> dialog.cancel() }
        builder.setView(layout)
        builder.setCancelable(true)
        val dialog = builder.create()
        val playlistName = mediaPlayerManager.suggestedPlaylistName
        if (playlistName != null) {
            playlistNameView.setText(playlistName)
        } else {
            val dateFormat: DateFormat = SimpleDateFormat("yyyy-MM-dd", Locale.getDefault())
            playlistNameView.setText(dateFormat.format(Date()))
        }
        dialog.show()
    }

    companion object {
        private const val PERCENTAGE_OF_SCREEN_FOR_SWIPE = 5
        private const val ALPHA_FULL = 1f
        private const val ALPHA_HALF = 0.5f
        private const val ALPHA_DEACTIVATED = 0.4f
        private const val ICON_SIZE = 32
    }
}<|MERGE_RESOLUTION|>--- conflicted
+++ resolved
@@ -54,10 +54,7 @@
 import androidx.recyclerview.widget.LinearSmoothScroller
 import androidx.recyclerview.widget.RecyclerView
 import com.google.android.material.button.MaterialButton
-<<<<<<< HEAD
-=======
 import com.google.android.material.progressindicator.CircularProgressIndicator
->>>>>>> eb3aa0d2
 import io.reactivex.rxjava3.disposables.CompositeDisposable
 import java.text.DateFormat
 import java.text.SimpleDateFormat
@@ -84,13 +81,9 @@
 import org.moire.ultrasonic.app.UApp
 import org.moire.ultrasonic.audiofx.EqualizerController
 import org.moire.ultrasonic.data.ActiveServerProvider.Companion.isOffline
-<<<<<<< HEAD
-import org.moire.ultrasonic.data.RatingUpdate
-=======
 import org.moire.ultrasonic.data.ActiveServerProvider.Companion.shouldUseId3Tags
 import org.moire.ultrasonic.data.RatingUpdate
 import org.moire.ultrasonic.databinding.CurrentPlayingBinding
->>>>>>> eb3aa0d2
 import org.moire.ultrasonic.domain.Identifiable
 import org.moire.ultrasonic.domain.MusicDirectory
 import org.moire.ultrasonic.domain.Track
@@ -295,11 +288,7 @@
         previousButton.setOnClickListener {
             networkAndStorageChecker.warnIfNetworkOrStorageUnavailable()
             launch(CommunicationError.getHandler(context)) {
-<<<<<<< HEAD
-                mediaPlayerController.seekToPrevious()
-=======
                 mediaPlayerManager.seekToPrevious()
->>>>>>> eb3aa0d2
             }
         }
 
@@ -310,11 +299,7 @@
         nextButton.setOnClickListener {
             networkAndStorageChecker.warnIfNetworkOrStorageUnavailable()
             launch(CommunicationError.getHandler(context)) {
-<<<<<<< HEAD
-                mediaPlayerController.seekToNext()
-=======
                 mediaPlayerManager.seekToNext()
->>>>>>> eb3aa0d2
             }
         }
 
@@ -324,21 +309,13 @@
 
         pauseButton.setOnClickListener {
             launch(CommunicationError.getHandler(context)) {
-<<<<<<< HEAD
-                mediaPlayerController.pause()
-=======
                 mediaPlayerManager.pause()
->>>>>>> eb3aa0d2
             }
         }
 
         stopButton.setOnClickListener {
             launch(CommunicationError.getHandler(context)) {
-<<<<<<< HEAD
-                mediaPlayerController.reset()
-=======
                 mediaPlayerManager.reset()
->>>>>>> eb3aa0d2
             }
         }
 
@@ -347,11 +324,7 @@
                 networkAndStorageChecker.warnIfNetworkOrStorageUnavailable()
 
             launch(CommunicationError.getHandler(context)) {
-<<<<<<< HEAD
-                mediaPlayerController.play()
-=======
                 mediaPlayerManager.play()
->>>>>>> eb3aa0d2
             }
         }
 
@@ -387,11 +360,7 @@
         progressBar.setOnSeekBarChangeListener(object : OnSeekBarChangeListener {
             override fun onStopTrackingTouch(seekBar: SeekBar) {
                 launch(CommunicationError.getHandler(context)) {
-<<<<<<< HEAD
-                    mediaPlayerController.seekTo(progressBar.progress)
-=======
                     mediaPlayerManager.seekTo(progressBar.progress)
->>>>>>> eb3aa0d2
                 }
             }
 
@@ -597,11 +566,7 @@
             equalizerMenuItem.isVisible = isEqualizerAvailable
         }
 
-<<<<<<< HEAD
-        val mediaPlayerController = mediaPlayerController
-=======
         val mediaPlayerController = mediaPlayerManager
->>>>>>> eb3aa0d2
         val track = mediaPlayerController.currentMediaItem?.toTrack()
 
         if (track != null) {
@@ -837,12 +802,7 @@
 
     private fun update(cancel: CancellationToken? = null) {
         if (cancel?.isCancellationRequested == true) return
-<<<<<<< HEAD
-        val mediaPlayerController = mediaPlayerController
-        if (currentSong?.id != mediaPlayerController.currentMediaItem?.mediaId) {
-=======
         if (currentSong?.id != mediaPlayerManager.currentMediaItem?.mediaId) {
->>>>>>> eb3aa0d2
             onTrackChanged()
         }
         updateSeekBar()
@@ -906,13 +866,8 @@
 
         // Create listener
         val clickHandler: ((Track, Int) -> Unit) = { _, listPos ->
-<<<<<<< HEAD
-            val mediaIndex = mediaPlayerController.getUnshuffledIndexOf(listPos)
-            mediaPlayerController.play(mediaIndex)
-=======
             val mediaIndex = mediaPlayerManager.getUnshuffledIndexOf(listPos)
             mediaPlayerManager.play(mediaIndex)
->>>>>>> eb3aa0d2
         }
 
         viewAdapter.register(
@@ -1012,11 +967,7 @@
                     dragging = false
                     // Move the item in the playlist separately
                     Timber.i("Moving item %s to %s", startPosition, endPosition)
-<<<<<<< HEAD
-                    mediaPlayerController.moveItemInPlaylist(startPosition, endPosition)
-=======
                     mediaPlayerManager.moveItemInPlaylist(startPosition, endPosition)
->>>>>>> eb3aa0d2
                 }
             }
 
@@ -1094,11 +1045,7 @@
     }
 
     private fun onPlaylistChanged() {
-<<<<<<< HEAD
-        val mediaPlayerController = mediaPlayerController
-=======
         val mediaPlayerController = mediaPlayerManager
->>>>>>> eb3aa0d2
         // Try to display playlist in play order
         val list = mediaPlayerController.playlistInPlayOrder
         emptyTextView.setText(R.string.playlist_empty)
@@ -1110,11 +1057,7 @@
     }
 
     private fun onTrackChanged() {
-<<<<<<< HEAD
-        currentSong = mediaPlayerController.currentMediaItem?.toTrack()
-=======
         currentSong = mediaPlayerManager.currentMediaItem?.toTrack()
->>>>>>> eb3aa0d2
 
         scrollToCurrent()
         val totalDuration = mediaPlayerManager.playListDuration
@@ -1174,18 +1117,6 @@
 
         updateSongRating()
 
-<<<<<<< HEAD
-        nextButton.isEnabled = mediaPlayerController.canSeekToNext()
-        previousButton.isEnabled = mediaPlayerController.canSeekToPrevious()
-    }
-
-    @Synchronized
-    private fun updateSeekBar() {
-        val isJukeboxEnabled: Boolean = mediaPlayerController.isJukeboxEnabled
-        val millisPlayed: Int = max(0, mediaPlayerController.playerPosition)
-        val duration: Int = mediaPlayerController.playerDuration
-        val playbackState: Int = mediaPlayerController.playbackState
-=======
         updateMediaButtonActivationState()
     }
 
@@ -1200,7 +1131,6 @@
         val millisPlayed: Int = max(0, mediaPlayerManager.playerPosition)
         val duration: Int = mediaPlayerManager.playerDuration
         val playbackState: Int = mediaPlayerManager.playbackState
->>>>>>> eb3aa0d2
 
         if (currentSong != null) {
             positionTextView.text = Util.formatTotalDuration(millisPlayed.toLong(), true)
@@ -1216,11 +1146,7 @@
             progressBar.isEnabled = false
         }
 
-<<<<<<< HEAD
-        val progress = mediaPlayerController.bufferedPercentage
-=======
         val progress = mediaPlayerManager.bufferedPercentage
->>>>>>> eb3aa0d2
         updateBufferProgress(playbackState, progress)
     }
 
@@ -1233,11 +1159,7 @@
                 setTitle(this@PlayerFragment, downloadStatus)
             }
             Player.STATE_READY -> {
-<<<<<<< HEAD
-                if (mediaPlayerController.isShufflePlayEnabled) {
-=======
                 if (mediaPlayerManager.isShufflePlayEnabled) {
->>>>>>> eb3aa0d2
                     setTitle(
                         this@PlayerFragment,
                         R.string.download_playerstate_playing_shuffle
@@ -1250,7 +1172,6 @@
             else -> setTitle(this@PlayerFragment, R.string.common_appname)
         }
     }
-<<<<<<< HEAD
 
     private fun updateBufferProgress(playbackState: Int, progress: Int) {
         when (playbackState) {
@@ -1262,21 +1183,7 @@
     }
 
     private fun updateButtonStates(playbackState: Int) {
-        val isPlaying = mediaPlayerController.isPlaying
-=======
-
-    private fun updateBufferProgress(playbackState: Int, progress: Int) {
-        when (playbackState) {
-            Player.STATE_BUFFERING, Player.STATE_READY -> {
-                progressBar.secondaryProgress = progress
-            }
-            else -> { }
-        }
-    }
-
-    private fun updateButtonStates(playbackState: Int) {
         val isPlaying = mediaPlayerManager.isPlaying
->>>>>>> eb3aa0d2
         when (playbackState) {
             Player.STATE_READY -> {
                 pauseButton.isVisible = isPlaying
@@ -1327,44 +1234,28 @@
         // Right to Left swipe
         if (e1X - e2X > swipeDistance && absX > swipeVelocity) {
             networkAndStorageChecker.warnIfNetworkOrStorageUnavailable()
-<<<<<<< HEAD
-            mediaPlayerController.seekToNext()
-=======
             mediaPlayerManager.seekToNext()
->>>>>>> eb3aa0d2
             return true
         }
 
         // Left to Right swipe
         if (e2X - e1X > swipeDistance && absX > swipeVelocity) {
             networkAndStorageChecker.warnIfNetworkOrStorageUnavailable()
-<<<<<<< HEAD
-            mediaPlayerController.seekToPrevious()
-=======
             mediaPlayerManager.seekToPrevious()
->>>>>>> eb3aa0d2
             return true
         }
 
         // Top to Bottom swipe
         if (e2Y - e1Y > swipeDistance && absY > swipeVelocity) {
             networkAndStorageChecker.warnIfNetworkOrStorageUnavailable()
-<<<<<<< HEAD
-            mediaPlayerController.seekTo(mediaPlayerController.playerPosition + 30000)
-=======
             mediaPlayerManager.seekTo(mediaPlayerManager.playerPosition + 30000)
->>>>>>> eb3aa0d2
             return true
         }
 
         // Bottom to Top swipe
         if (e1Y - e2Y > swipeDistance && absY > swipeVelocity) {
             networkAndStorageChecker.warnIfNetworkOrStorageUnavailable()
-<<<<<<< HEAD
-            mediaPlayerController.seekTo(mediaPlayerController.playerPosition - 8000)
-=======
             mediaPlayerManager.seekTo(mediaPlayerManager.playerPosition - 8000)
->>>>>>> eb3aa0d2
             return true
         }
         return false
