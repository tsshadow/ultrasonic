/*
 * DownloadHandler.kt
 * Copyright (C) 2009-2022 Ultrasonic developers
 *
 * Distributed under terms of the GNU GPLv3 license.
 */

package org.moire.ultrasonic.subsonic

import androidx.fragment.app.Fragment
import androidx.navigation.fragment.findNavController
import java.util.LinkedList
import kotlinx.coroutines.CoroutineScope
import kotlinx.coroutines.Dispatchers
import kotlinx.coroutines.withContext
import org.moire.ultrasonic.R
import org.moire.ultrasonic.data.ActiveServerProvider.Companion.shouldUseId3Tags
import org.moire.ultrasonic.domain.MusicDirectory
import org.moire.ultrasonic.domain.Track
import org.moire.ultrasonic.service.DownloadService
import org.moire.ultrasonic.service.MediaPlayerManager
import org.moire.ultrasonic.service.MusicServiceFactory.getMusicService
import org.moire.ultrasonic.util.Settings
import org.moire.ultrasonic.util.executeTaskWithToast

/**
 * Retrieves a list of songs and adds them to the now playing list
 */
@Suppress("LongParameterList")
class DownloadHandler(
<<<<<<< HEAD
    val mediaPlayerController: MediaPlayerController,
=======
    val mediaPlayerManager: MediaPlayerManager,
>>>>>>> eb3aa0d2
    private val networkAndStorageChecker: NetworkAndStorageChecker
) : CoroutineScope by CoroutineScope(Dispatchers.IO) {
    private val maxSongs = 500

    fun justDownload(
        action: DownloadAction,
        fragment: Fragment,
        id: String? = null,
        name: String? = "",
        isShare: Boolean = false,
        isDirectory: Boolean = true,
        isArtist: Boolean = false,
        tracks: List<Track>? = null
    ) {
        var successString: String? = null

        // Launch the Job
<<<<<<< HEAD
        executeTaskWithToast(fragment, {
=======
        executeTaskWithToast({
>>>>>>> eb3aa0d2
            val tracksToDownload: List<Track> = tracks
                ?: getTracksFromServer(isArtist, id!!, isDirectory, name, isShare)

            withContext(Dispatchers.Main) {
                // If we are just downloading tracks we don't need to add them to the controller
                when (action) {
                    DownloadAction.DOWNLOAD -> DownloadService.download(tracksToDownload, false)
                    DownloadAction.PIN -> DownloadService.download(tracksToDownload, true)
                    DownloadAction.UNPIN -> DownloadService.unpin(tracksToDownload)
                    DownloadAction.DELETE -> DownloadService.delete(tracksToDownload)
                }
                successString = when (action) {
                    DownloadAction.DOWNLOAD -> fragment.resources.getQuantityString(
                        R.plurals.select_album_n_songs_downloaded,
                        tracksToDownload.size,
                        tracksToDownload.size
                    )
                    DownloadAction.UNPIN -> {
                        fragment.resources.getQuantityString(
                            R.plurals.select_album_n_songs_unpinned,
                            tracksToDownload.size,
                            tracksToDownload.size
                        )
                    }
                    DownloadAction.PIN -> {
                        fragment.resources.getQuantityString(
                            R.plurals.select_album_n_songs_pinned,
                            tracksToDownload.size,
                            tracksToDownload.size
                        )
                    }
                    DownloadAction.DELETE -> {
                        fragment.resources.getQuantityString(
                            R.plurals.select_album_n_songs_deleted,
                            tracksToDownload.size,
                            tracksToDownload.size
                        )
                    }
                }
            }
        }) { successString }
    }

    fun fetchTracksAndAddToController(
        fragment: Fragment,
        id: String,
        name: String? = "",
        isShare: Boolean = false,
        isDirectory: Boolean = true,
        append: Boolean,
        autoPlay: Boolean,
        shuffle: Boolean,
        playNext: Boolean,
        isArtist: Boolean = false
    ) {
        var successString: String? = null
        // Launch the Job
<<<<<<< HEAD
        executeTaskWithToast(fragment, {
=======
        executeTaskWithToast({
>>>>>>> eb3aa0d2
            val songs: MutableList<Track> =
                getTracksFromServer(isArtist, id, isDirectory, name, isShare)

            withContext(Dispatchers.Main) {
                addTracksToMediaController(
                    songs = songs,
                    append = append,
                    playNext = playNext,
                    autoPlay = autoPlay,
                    shuffle = shuffle,
                    playlistName = null,
                    fragment = fragment
                )
                // Play Now doesn't get a Toast :)
                if (playNext) {
                    successString = fragment.resources.getQuantityString(
                        R.plurals.select_album_n_songs_play_next,
                        songs.size,
                        songs.size
                    )
                } else if (append) {
                    successString = fragment.resources.getQuantityString(
                        R.plurals.select_album_n_songs_added,
                        songs.size,
                        songs.size
                    )
                }
            }
        }) { successString }
    }

    fun addTracksToMediaController(
        songs: List<Track>,
        append: Boolean,
        playNext: Boolean,
        autoPlay: Boolean,
        shuffle: Boolean,
        playlistName: String? = null,
        fragment: Fragment
    ) {
        if (songs.isEmpty()) return

        networkAndStorageChecker.warnIfNetworkOrStorageUnavailable()

        val insertionMode = when {
<<<<<<< HEAD
            append -> MediaPlayerController.InsertionMode.APPEND
            playNext -> MediaPlayerController.InsertionMode.AFTER_CURRENT
            else -> MediaPlayerController.InsertionMode.CLEAR
        }

        if (playlistName != null) {
            mediaPlayerController.suggestedPlaylistName = playlistName
        }

        mediaPlayerController.addToPlaylist(
=======
            append -> MediaPlayerManager.InsertionMode.APPEND
            playNext -> MediaPlayerManager.InsertionMode.AFTER_CURRENT
            else -> MediaPlayerManager.InsertionMode.CLEAR
        }

        if (playlistName != null) {
            mediaPlayerManager.suggestedPlaylistName = playlistName
        }

        mediaPlayerManager.addToPlaylist(
>>>>>>> eb3aa0d2
            songs,
            autoPlay,
            shuffle,
            insertionMode
        )
        if (Settings.shouldTransitionOnPlayback && (!append || autoPlay)) {
            fragment.findNavController().popBackStack(R.id.playerFragment, true)
            fragment.findNavController().navigate(R.id.playerFragment)
        }
    }

    private fun getTracksFromServer(
        isArtist: Boolean,
        id: String,
        isDirectory: Boolean,
        name: String?,
        isShare: Boolean
    ): MutableList<Track> {
        val musicService = getMusicService()
        val songs: MutableList<Track> = LinkedList()
        val root: MusicDirectory
        if (shouldUseId3Tags() && isArtist) {
            return getSongsForArtist(id)
        } else {
            if (isDirectory) {
                root = if (shouldUseId3Tags())
                    musicService.getAlbumAsDir(id, name, false)
                else
                    musicService.getMusicDirectory(id, name, false)
            } else if (isShare) {
                root = MusicDirectory()
                val shares = musicService.getShares(true)
                // Filter the received shares by the given id, and get their entries
                val entries = shares.filter { it.id == id }.flatMap { it.getEntries() }
                root.addAll(entries)
            } else {
                root = musicService.getPlaylist(id, name!!)
            }
            getSongsRecursively(root, songs)
        }
        return songs
    }

    @Suppress("DestructuringDeclarationWithTooManyEntries")
    @Throws(Exception::class)
    private fun getSongsRecursively(
        parent: MusicDirectory,
        songs: MutableList<Track>
    ) {
        if (songs.size > maxSongs) {
            return
        }
        for (song in parent.getTracks()) {
            if (!song.isVideo) {
                songs.add(song)
            }
        }
        val musicService = getMusicService()
        for ((id1, _, _, title) in parent.getAlbums()) {
            val root: MusicDirectory = if (shouldUseId3Tags())
                musicService.getAlbumAsDir(id1, title, false)
            else
                musicService.getMusicDirectory(id1, title, false)
            getSongsRecursively(root, songs)
        }
    }

    @Throws(Exception::class)
    private fun getSongsForArtist(
        id: String
    ): MutableList<Track> {
        val songs: MutableList<Track> = LinkedList()
        val musicService = getMusicService()
        val artist = musicService.getAlbumsOfArtist(id, "", false)
        for ((id1) in artist) {
            val albumDirectory = musicService.getAlbumAsDir(
                id1,
                "",
                false
            )
            for (song in albumDirectory.getTracks()) {
                if (!song.isVideo) {
                    songs.add(song)
                }
            }
        }
        return songs
    }
}

enum class DownloadAction {
    DOWNLOAD, PIN, UNPIN, DELETE
}<|MERGE_RESOLUTION|>--- conflicted
+++ resolved
@@ -28,11 +28,7 @@
  */
 @Suppress("LongParameterList")
 class DownloadHandler(
-<<<<<<< HEAD
-    val mediaPlayerController: MediaPlayerController,
-=======
     val mediaPlayerManager: MediaPlayerManager,
->>>>>>> eb3aa0d2
     private val networkAndStorageChecker: NetworkAndStorageChecker
 ) : CoroutineScope by CoroutineScope(Dispatchers.IO) {
     private val maxSongs = 500
@@ -50,11 +46,7 @@
         var successString: String? = null
 
         // Launch the Job
-<<<<<<< HEAD
-        executeTaskWithToast(fragment, {
-=======
         executeTaskWithToast({
->>>>>>> eb3aa0d2
             val tracksToDownload: List<Track> = tracks
                 ?: getTracksFromServer(isArtist, id!!, isDirectory, name, isShare)
 
@@ -112,11 +104,7 @@
     ) {
         var successString: String? = null
         // Launch the Job
-<<<<<<< HEAD
-        executeTaskWithToast(fragment, {
-=======
         executeTaskWithToast({
->>>>>>> eb3aa0d2
             val songs: MutableList<Track> =
                 getTracksFromServer(isArtist, id, isDirectory, name, isShare)
 
@@ -162,18 +150,6 @@
         networkAndStorageChecker.warnIfNetworkOrStorageUnavailable()
 
         val insertionMode = when {
-<<<<<<< HEAD
-            append -> MediaPlayerController.InsertionMode.APPEND
-            playNext -> MediaPlayerController.InsertionMode.AFTER_CURRENT
-            else -> MediaPlayerController.InsertionMode.CLEAR
-        }
-
-        if (playlistName != null) {
-            mediaPlayerController.suggestedPlaylistName = playlistName
-        }
-
-        mediaPlayerController.addToPlaylist(
-=======
             append -> MediaPlayerManager.InsertionMode.APPEND
             playNext -> MediaPlayerManager.InsertionMode.AFTER_CURRENT
             else -> MediaPlayerManager.InsertionMode.CLEAR
@@ -184,7 +160,6 @@
         }
 
         mediaPlayerManager.addToPlaylist(
->>>>>>> eb3aa0d2
             songs,
             autoPlay,
             shuffle,
