--- conflicted
+++ resolved
@@ -5,12 +5,6 @@
 import org.moire.ultrasonic.data.ActiveServerProvider
 import org.moire.ultrasonic.subsonic.ImageLoaderProvider
 import org.moire.ultrasonic.util.MediaSessionHandler
-<<<<<<< HEAD
-import org.moire.ultrasonic.util.NowPlayingEventDistributor
-import org.moire.ultrasonic.util.ThemeChangedEventDistributor
-=======
-import org.moire.ultrasonic.util.PermissionUtil
->>>>>>> 5fac1b74
 
 /**
  * This Koin module contains the registration of general classes needed for Ultrasonic
@@ -18,12 +12,5 @@
 val applicationModule = module {
     single { ActiveServerProvider(get()) }
     single { ImageLoaderProvider(androidContext()) }
-<<<<<<< HEAD
-    single { NowPlayingEventDistributor() }
-    single { ThemeChangedEventDistributor() }
-    single { MediaSessionEventDistributor() }
-=======
-    single { PermissionUtil(androidContext()) }
->>>>>>> 5fac1b74
     single { MediaSessionHandler() }
 }