apply plugin: 'com.android.application'
apply plugin: 'kotlin-android'
apply plugin: 'jacoco'
apply from: "../gradle_scripts/code_quality.gradle"

android {
    compileSdkVersion versions.compileSdk

    defaultConfig {
        applicationId "org.moire.ultrasonic"
<<<<<<< HEAD
        versionCode 71
        versionName "2.6.2"
=======
        versionCode 72
        versionName "2.7.0"
>>>>>>> 367f388f

        minSdkVersion versions.minSdk
        targetSdkVersion versions.targetSdk

        resConfigs "de", "en", "es", "fr", "hu", "nl", "pl", "pt", "pt-rBR"
    }

    buildTypes {
        release {
            minifyEnabled true
            proguardFiles getDefaultProguardFile('proguard-android.txt'),
                    'minify/proguard-main.pro',
                    'minify/proguard-okhttp.pro',
                    'minify/proguard-retrofit.pro',
                    'minify/proguard-jackson.pro',
                    'minify/proguard-kotlin-reflect.pro',
                    'minify/proguard-kotlin.pro'
        }
        debug {
            minifyEnabled false
            testCoverageEnabled true
            applicationIdSuffix ".debug"
        }
    }
    sourceSets {
        main.java.srcDirs += "${projectDir}/src/main/kotlin"
        test.java.srcDirs += "${projectDir}/src/test/kotlin"
    }

    packagingOptions {
        exclude 'META-INF/LICENSE'
    }

    lintOptions {
        baselineFile file("lint-baseline.xml")
        abortOnError true
    }
}

tasks.withType(Test) {
    useJUnitPlatform()
}

dependencies {
    implementation project(':core:menudrawer')
    implementation project(':core:pulltorefresh')
    implementation project(':core:library')
    implementation project(':core:domain')
    implementation project(':core:subsonic-api')
    implementation project(':core:subsonic-api-image-loader')
    implementation project(':core:cache')

    implementation androidSupport.support
    implementation androidSupport.design

    implementation other.kotlinStdlib
    implementation other.koinAndroid
    implementation other.koinJava

    testImplementation other.kotlinReflect
    testImplementation testing.junit
    testRuntimeOnly testing.junitVintage
    testImplementation testing.kotlinJunit
    testImplementation testing.mockitoKotlin
    testImplementation testing.kluent
}

jacoco {
    toolVersion(versions.jacoco)
}

// Excluding all java classes and stuff that should not be covered
ext {
    jacocoExclude = [
            '**/activity/**',
            '**/audiofx/**',
            '**/fragment/**',
            '**/provider/**',
            '**/receiver/**',
            '**/service/**',
            '**/Test/**',
            '**/util/**',
            '**/view/**',
            '**/R$*.class',
            '**/R.class',
            '**/BuildConfig.class',
            '**/di/**'
    ]
}

jacoco {
    toolVersion(versions.jacoco)
}

tasks.withType(Test) {
    jacoco.includeNoLocationClasses = true
}<|MERGE_RESOLUTION|>--- conflicted
+++ resolved
@@ -8,13 +8,8 @@
 
     defaultConfig {
         applicationId "org.moire.ultrasonic"
-<<<<<<< HEAD
-        versionCode 71
-        versionName "2.6.2"
-=======
         versionCode 72
         versionName "2.7.0"
->>>>>>> 367f388f
 
         minSdkVersion versions.minSdk
         targetSdkVersion versions.targetSdk
